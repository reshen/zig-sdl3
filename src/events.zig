--- conflicted
+++ resolved
@@ -269,23 +269,14 @@
     // KeyboardAdded,
     // KeyboardRemoved,
     // TextEditingCandidates,
-<<<<<<< HEAD
-    /// Mouse moved
-    mouse_motion,
-    /// Mouse button pressed
-    mouse_button_down,
-    /// Mouse button released
-    mouse_button_up,
-    /// Mouse wheel motion
-    mouse_wheel,
-=======
-    // MouseMotion,
+    /// Mouse moved.
+    mouse_motion = c.SDL_EVENT_MOUSE_MOTION,
     /// Mouse button pressed.
     mouse_button_down = c.SDL_EVENT_MOUSE_BUTTON_DOWN,
     /// Mouse button released.
     mouse_button_up = c.SDL_EVENT_MOUSE_BUTTON_UP,
-    // MouseWheel,
->>>>>>> c83e8710
+    /// Mouse wheel motion.
+    mouse_wheel = c.SDL_EVENT_MOUSE_WHEEL,
     // MouseAdded,
     // MouseRemoved,
     // JoystickAxisMotion,
@@ -437,22 +428,32 @@
 ///
 /// ## Version
 /// This struct is available since SDL 3.2.0.
+///
+/// ## Code Examples
+/// ```zig
+///     const mouse_button = if (ev == .mouse_button_down) ev.mouse_button_down.button else break :event_handle;
+///     if (mouse_button == .left) {
+///         std.debug.print("left click\n", .{});
+///     } else if (mouse_button == .right) {
+///         std.debug.print("right click\n", .{});
+///     }
+/// ```
 pub const MouseButton = struct {
     /// Common event information.
     common: Common,
     /// Associated window if any.
     window_id: ?video.WindowID = null,
-    /// The mouse instance id in relative mode, .touch for touch events, or null
+    /// The mouse instance id in relative mode, .touch for touch events, or null.
     which: ?mouse.ID = null,
-    /// The mouse button index
+    /// The mouse button index.
     button: mouse.Button,
-    /// If the button is pressed
+    /// If the button is pressed.
     down: bool,
     /// 1 for single-click, 2 for double-click, etc.
     clicks: u8,
-    /// X coordinate, relative to window
+    /// X coordinate, relative to window.
     x: f32,
-    /// Y coordinate, relative to window
+    /// Y coordinate, relative to window.
     y: f32,
 };
 
@@ -523,7 +524,6 @@
     repeat: bool,
 };
 
-<<<<<<< HEAD
 /// Window state change event data (event.window.*)
 ///
 /// ## Version
@@ -531,48 +531,12 @@
 pub const Window = struct {
     /// Common event information.
     common: Common,
-    /// Associated window
+    /// Associated window.
     window_id: video.WindowID,
     /// Event dependent data 1.
     data1: i32,
     /// Event dependent data 2.
     data2: i32,
-=======
-/// Mouse button event structure
-///
-/// ## Version
-/// This struct is available since SDL 3.2.0.
-///
-/// ## Code Examples
-/// ```zig
-///     const mouse_button =
-///     if (event.* == .mouse_button_down) event.mouse_button_down.button else return;
-///     if (mouse_button.left) {
-///         std.debug.print("left click\n", .{});
-///     } else if (mouse_button.right) {
-///         std.debug.print("right click\n", .{});
-///     }
-/// ```
-/// ## Remarks
-/// Only one button can be set to true per event
-pub const MouseButton = struct {
-    /// Common event information.
-    common: Common,
-    /// The window with mouse focus, if any.
-    window_id: ?video.WindowID = null,
-    /// The mouse instance id in relative mode, or null.
-    which: ?mouse.ID,
-    /// The mouse button index.
-    button: mouse.ButtonFlags,
-    /// true if the button is pressed.
-    down: bool,
-    /// 1 for single-click, 2 for double-click, etc.
-    clicks: u8,
-    /// X coordinate, relative to window.
-    x: f32,
-    /// Y coordinate, relative to window.
-    y: f32,
->>>>>>> c83e8710
 };
 
 /// The "quit requested" event.
@@ -600,30 +564,23 @@
     /// Application being terminated by the OS.
     terminating: Common,
 
-    /// Window has been resized
+    /// A window resized event.
     window_resized: Window,
 
     /// A key pressed event.
     key_down: Key,
     /// A key released event.
     key_up: Key,
-<<<<<<< HEAD
-
-    /// Mouse moved
+
+    /// A mouse moved event.
     mouse_motion: MouseMotion,
-    /// Mouse button pressed
+    /// A mouse button pressed event.
     mouse_button_down: MouseButton,
-    /// Mouse button released
+    /// A mouse button released event.
     mouse_button_up: MouseButton,
-    /// Mouse wheel motion
+    /// A mouse wheel motion event.
     mouse_wheel: MouseWheel,
 
-=======
-    /// A mouse pressed event.
-    mouse_button_down: MouseButton,
-    /// A mouse released event.
-    mouse_button_up: MouseButton,
->>>>>>> c83e8710
     /// A user event.
     user: User,
 
@@ -655,98 +612,80 @@
             c.SDL_EVENT_QUIT => .{ .quit = .{
                 .common = Common.fromSdl(&event),
             } },
-<<<<<<< HEAD
-            C.SDL_EVENT_TERMINATING => .{ .terminating = Common.fromSdl(&event) },
-            C.SDL_EVENT_WINDOW_RESIZED => .{ .window_resized = .{
-=======
             c.SDL_EVENT_TERMINATING => .{ .terminating = Common.fromSdl(&event) },
-            c.SDL_EVENT_USER...c.SDL_EVENT_LAST => .{ .user = .{
->>>>>>> c83e8710
+            c.SDL_EVENT_WINDOW_RESIZED => .{ .window_resized = .{
                 .common = Common.fromSdl(&event),
                 .window_id = event.window.windowID,
                 .data1 = event.window.data1,
                 .data2 = event.window.data2,
             } },
-            c.SDL_EVENT_KEY_DOWN => .{
-                .key_down = .{
-                    .common = Common.fromSdl(&event),
-                    .window_id = if (event.key.windowID == 0) null else event.key.windowID,
-                    .which = .{
-                        .value = event.key.which,
-                    },
-                    .scancode = @enumFromInt(event.key.scancode),
-                    .key = @enumFromInt(event.key.key),
-                    .mod = keycode.KeyModifier.fromSdl(event.key.mod),
-                    .raw = event.key.raw,
-                    .down = event.key.down,
-                    .repeat = event.key.repeat,
+            c.SDL_EVENT_KEY_DOWN => .{ .key_down = .{
+                .common = Common.fromSdl(&event),
+                .window_id = if (event.key.windowID == 0) null else event.key.windowID,
+                .which = .{
+                    .value = event.key.which,
                 },
-            },
-            c.SDL_EVENT_KEY_UP => .{
-                .key_up = .{
-                    .common = Common.fromSdl(&event),
-                    .window_id = if (event.key.windowID == 0) null else event.key.windowID,
-                    .which = .{
-                        .value = event.key.which,
-                    },
-                    .scancode = @enumFromInt(event.key.scancode),
-                    .key = @enumFromInt(event.key.key),
-                    .mod = keycode.KeyModifier.fromSdl(event.key.mod),
-                    .raw = event.key.raw,
-                    .down = event.key.down,
-                    .repeat = event.key.repeat,
+                .scancode = @enumFromInt(event.key.scancode),
+                .key = @enumFromInt(event.key.key),
+                .mod = keycode.KeyModifier.fromSdl(event.key.mod),
+                .raw = event.key.raw,
+                .down = event.key.down,
+                .repeat = event.key.repeat,
+            } },
+            c.SDL_EVENT_KEY_UP => .{ .key_up = .{
+                .common = Common.fromSdl(&event),
+                .window_id = if (event.key.windowID == 0) null else event.key.windowID,
+                .which = .{
+                    .value = event.key.which,
                 },
-            },
-<<<<<<< HEAD
-            C.SDL_EVENT_MOUSE_MOTION => .{ .mouse_motion = .{
+                .scancode = @enumFromInt(event.key.scancode),
+                .key = @enumFromInt(event.key.key),
+                .mod = keycode.KeyModifier.fromSdl(event.key.mod),
+                .raw = event.key.raw,
+                .down = event.key.down,
+                .repeat = event.key.repeat,
+            } },
+            c.SDL_EVENT_MOUSE_MOTION => .{ .mouse_motion = .{
                 .common = .fromSdl(&event),
                 .window_id = if (event.motion.windowID == 0) null else event.motion.windowID,
-                .which = .{
-                    .value = event.motion.which,
-                },
+                .which = .fromSdl(event.button.which),
                 .state = .fromSdl(event.motion.state),
                 .x = event.motion.x,
                 .y = event.motion.y,
                 .x_rel = event.motion.xrel,
                 .y_rel = event.motion.yrel,
             } },
-            C.SDL_EVENT_MOUSE_BUTTON_DOWN => .{ .mouse_button_down = .{
+            c.SDL_EVENT_MOUSE_BUTTON_DOWN => .{ .mouse_button_down = .{
                 .common = .fromSdl(&event),
                 .window_id = if (event.button.windowID == 0) null else event.button.windowID,
-                .which = .{
-                    .value = event.button.which,
-                },
+                .which = .fromSdl(event.button.which),
                 .button = @enumFromInt(event.button.button),
                 .down = event.button.down,
                 .clicks = event.button.clicks,
                 .x = event.button.x,
                 .y = event.button.y,
             } },
-            C.SDL_EVENT_MOUSE_BUTTON_UP => .{ .mouse_button_up = .{
+            c.SDL_EVENT_MOUSE_BUTTON_UP => .{ .mouse_button_up = .{
                 .common = .fromSdl(&event),
                 .window_id = if (event.button.windowID == 0) null else event.button.windowID,
-                .which = .{
-                    .value = event.button.which,
-                },
+                .which = .fromSdl(event.button.which),
                 .button = @enumFromInt(event.button.button),
                 .down = event.button.down,
                 .clicks = event.button.clicks,
                 .x = event.button.x,
                 .y = event.button.y,
             } },
-            C.SDL_EVENT_MOUSE_WHEEL => .{ .mouse_wheel = .{
+            c.SDL_EVENT_MOUSE_WHEEL => .{ .mouse_wheel = .{
                 .common = .fromSdl(&event),
                 .window_id = if (event.button.windowID == 0) null else event.button.windowID,
-                .which = .{
-                    .value = event.button.which,
-                },
+                .which = .fromSdl(event.button.which),
                 .scroll_x = event.wheel.x,
                 .scroll_y = event.wheel.y,
                 .direction = @enumFromInt(event.wheel.direction),
                 .x = event.wheel.mouse_x,
                 .y = event.wheel.mouse_y,
             } },
-            C.SDL_EVENT_USER...C.SDL_EVENT_LAST => .{ .user = .{
+            c.SDL_EVENT_USER...c.SDL_EVENT_LAST => .{ .user = .{
                 .common = Common.fromSdl(&event),
                 .event_type = event.type,
                 .window_id = if (event.user.windowID == 0) null else event.user.windowID,
@@ -754,38 +693,7 @@
                 .data1 = event.user.data1,
                 .data2 = event.user.data2,
             } },
-            C.SDL_EVENT_ENUM_PADDING => .{
-=======
-            c.SDL_EVENT_MOUSE_BUTTON_DOWN => .{
-                .mouse_button_down = .{
-                    .common = Common.fromSdl(&event),
-                    .window_id = if (event.button.windowID == 0) null else event.button.windowID,
-                    .which = if (event.button.which == 0) null else .{
-                        .value = event.button.which,
-                    },
-                    .button = mouse.ButtonFlags.fromSdl(event.button.button),
-                    .down = event.button.down,
-                    .clicks = event.button.clicks,
-                    .x = event.button.x,
-                    .y = event.button.y,
-                },
-            },
-            c.SDL_EVENT_MOUSE_BUTTON_UP => .{
-                .mouse_button_up = .{
-                    .common = Common.fromSdl(&event),
-                    .window_id = if (event.button.windowID == 0) null else event.button.windowID,
-                    .which = if (event.button.which == 0) null else .{
-                        .value = event.button.which,
-                    },
-                    .button = mouse.ButtonFlags.fromSdl(event.button.button),
-                    .down = event.button.down,
-                    .clicks = event.button.clicks,
-                    .x = event.button.x,
-                    .y = event.button.y,
-                },
-            },
             c.SDL_EVENT_ENUM_PADDING => .{
->>>>>>> c83e8710
                 .padding = @splat(0),
             },
             else => .{ .unknown = .{
@@ -863,45 +771,13 @@
                 .timestamp = val.timestamp,
             } },
             .window_resized => |val| .{ .window = .{
-                .type = C.SDL_EVENT_WINDOW_RESIZED,
+                .type = c.SDL_EVENT_WINDOW_RESIZED,
                 .timestamp = val.common.timestamp,
             } },
-            .key_up => .{
-                .type = C.SDL_EVENT_KEY_UP,
-            },
-            .key_down => .{
-                .type = C.SDL_EVENT_KEY_DOWN,
-            },
-            .mouse_motion => .{
-                .type = C.SDL_EVENT_MOUSE_MOTION,
-            },
-            .mouse_button_down => .{
-                .type = C.SDL_EVENT_MOUSE_BUTTON_DOWN,
-            },
-            .mouse_button_up => .{
-                .type = C.SDL_EVENT_MOUSE_BUTTON_UP,
-            },
-            .mouse_wheel => .{
-                .type = C.SDL_EVENT_MOUSE_WHEEL,
-            },
-            .user => |val| .{ .user = .{
-                .type = val.event_type,
-                .timestamp = val.common.timestamp,
-                .windowID = if (val.window_id) |id| id else 0,
-                .code = val.code,
-                .data1 = val.data1,
-                .data2 = val.data2,
-            } },
-<<<<<<< HEAD
-            .unknown => |val| .{ .common = .{
-                .type = val.event_type,
-                .timestamp = val.common.timestamp,
-            } },
-=======
             .key_up => |val| .{ .key = .{
                 .type = c.SDL_EVENT_KEY_UP,
                 .timestamp = val.common.timestamp,
-                .windowID = if (val.window_id) |id| id else 0,
+                .windowID = val.window_id orelse 0,
                 .which = if (val.which) |which| which.value else 0,
                 .scancode = if (val.scancode) |code| code.toSdl() else c.SDL_SCANCODE_UNKNOWN,
                 .key = keycode.Keycode.toSdl(val.key),
@@ -913,7 +789,7 @@
             .key_down => |val| .{ .key = .{
                 .type = c.SDL_EVENT_KEY_DOWN,
                 .timestamp = val.common.timestamp,
-                .windowID = if (val.window_id) |id| id else 0,
+                .windowID = val.window_id orelse 0,
                 .which = if (val.which) |which| which.value else 0,
                 .scancode = if (val.scancode) |code| code.toSdl() else c.SDL_SCANCODE_UNKNOWN,
                 .key = keycode.Keycode.toSdl(val.key),
@@ -922,33 +798,62 @@
                 .down = val.down,
                 .repeat = val.repeat,
             } },
-            .mouse_button_up => |val| .{
-                .button = .{
-                    .type = c.SDL_EVENT_MOUSE_BUTTON_UP,
-                    .timestamp = val.common.timestamp,
-                    .windowID = if (val.window_id) |id| id else 0,
-                    .which = mouse.ID.toSdl(val.which),
-                    .button = @intCast(val.button.toSdl()),
-                    .down = val.down,
-                    .clicks = val.clicks,
-                    .x = val.x,
-                    .y = val.y,
-                },
-            },
-            .mouse_button_down => |val| .{
-                .button = .{
-                    .type = c.SDL_EVENT_MOUSE_BUTTON_DOWN,
-                    .timestamp = val.common.timestamp,
-                    .windowID = if (val.window_id) |id| id else 0,
-                    .which = mouse.ID.toSdl(val.which),
-                    .button = @intCast(val.button.toSdl()),
-                    .down = val.down,
-                    .clicks = val.clicks,
-                    .x = val.x,
-                    .y = val.y,
-                },
-            },
->>>>>>> c83e8710
+            .mouse_motion => |val| .{ .motion = .{
+                .type = c.SDL_EVENT_MOUSE_MOTION,
+                .timestamp = val.common.timestamp,
+                .windowID = val.window_id orelse 0,
+                .which = if (val.which) |which| which.value else 0,
+                .state = val.state.toSdl(),
+                .x = val.x,
+                .y = val.y,
+                .xrel = val.x_rel,
+                .yrel = val.y_rel,
+            } },
+            .mouse_button_up => |val| .{ .button = .{
+                .type = c.SDL_EVENT_MOUSE_BUTTON_UP,
+                .timestamp = val.common.timestamp,
+                .windowID = val.window_id orelse 0,
+                .which = mouse.ID.toSdl(val.which),
+                .button = @intCast(val.button),
+                .down = val.down,
+                .clicks = val.clicks,
+                .x = val.x,
+                .y = val.y,
+            } },
+            .mouse_button_down => |val| .{ .button = .{
+                .type = c.SDL_EVENT_MOUSE_BUTTON_DOWN,
+                .timestamp = val.common.timestamp,
+                .windowID = val.window_id orelse 0,
+                .which = mouse.ID.toSdl(val.which),
+                .button = @intCast(val.button),
+                .down = val.down,
+                .clicks = val.clicks,
+                .x = val.x,
+                .y = val.y,
+            } },
+            .mouse_wheel => |val| .{ .wheel = .{
+                .type = c.SDL_EVENT_MOUSE_WHEEL,
+                .timestamp = val.common.timestamp,
+                .windowID = val.window_id orelse 0,
+                .which = mouse.ID.toSdl(val.which),
+                .x = val.scroll_x,
+                .y = val.scroll_y,
+                .direction = @intCast(val.direction),
+                .mouse_x = val.x,
+                .mouse_y = val.y,
+            } },
+            .user => |val| .{ .user = .{
+                .type = val.event_type,
+                .timestamp = val.common.timestamp,
+                .windowID = val.window_id orelse 0,
+                .code = val.code,
+                .data1 = val.data1,
+                .data2 = val.data2,
+            } },
+            .unknown => |val| .{ .common = .{
+                .type = val.event_type,
+                .timestamp = val.common.timestamp,
+            } },
             .padding => .{
                 .type = c.SDL_EVENT_ENUM_PADDING,
             },
