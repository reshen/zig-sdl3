const C = @import("c.zig").C;
const errors = @import("errors.zig");
const pixels = @import("pixels.zig");
const properties = @import("properties.zig");
const rect = @import("rect.zig");
const std = @import("std");
const surface = @import("surface.zig");

/// System theme.
///
/// ## Version
/// This enum is available since SDL 3.2.0.
pub const SystemTheme = enum(c_uint) {
    /// Light colored theme.
    Light = C.SDL_SYSTEM_THEME_LIGHT,
    /// Dark colored theme.
    Dark = C.SDL_SYSTEM_THEME_DARK,
};

/// This is a unique for a display for the time it is connected to the system, and is never reused for the lifetime of the application.
///
/// ## Remarks
/// If the display is disconnected and reconnected, it will get a new ID.
///
/// ## Version
/// This datatype is available since SDL 3.2.0.
pub const Display = packed struct {
    value: C.SDL_DisplayID,

    /// Display properties.
    ///
    /// ## Version
    /// Provided by zig-sdl3.
    pub const Properties = struct {
        /// True if the display has HDR headroom above the SDR white point.
        /// This is for informational and diagnostic purposes only, as not all platforms provide this information at the display level.
        hdr_enabled: ?bool,
        /// The "panel orientation" property for the display in degrees of clockwise rotation.
        /// Note that this is provided only as a hint, and the application is responsible for any coordinate transformations needed to conform to the requested display orientation.
        kmsdrm_panel_orientation: ?i64,

        /// Get properties from SDL.
        pub fn fromSdl(props: properties.Group) Properties {
            return .{
                .hdr_enabled = if (props.get(C.SDL_PROP_DISPLAY_HDR_ENABLED_BOOLEAN)) |val| val.Boolean else null,
                .kmsdrm_panel_orientation = if (props.get(C.SDL_PROP_DISPLAY_KMSDRM_PANEL_ORIENTATION_NUMBER)) |val| val.Number else null,
            };
        }
    };

    /// Get the closest match to the requested display mode.
    ///
    /// ## Function Parameters
    /// * `self`: h
    /// * `width`: h
    /// * `height`: h
    /// * `refresh_rate`: h
    /// * `include_high_density_modes`: h
    ///
    /// ## Return Value
    /// A display mode with the closest display mode equal to or larger than the desired mode.
    /// Will return an error if any mode could not be found, or all modes are smaller.
    ///
    /// ## Remarks
    /// The available display modes are scanned and closest is filled in with the closest mode matching the requested mode and returned.
    /// The mode format and refresh rate default to the desktop mode if they are set to 0.
    /// The modes are scanned with size being first priority, format being second priority, and finally checking the refresh rate.
    /// If all the available modes are too small, then an error is returned.
    ///
    /// ## Thread Safety
    /// This function should only be called on the main thread.
    ///
    /// ## Version
    /// This function is available since SDL 3.2.0.
    pub fn getClosestFullscreenMode(
        self: Display,
        width: usize,
        height: usize,
        refresh_rate: f32,
        include_high_density_modes: bool,
    ) !DisplayMode {
        var mode: C.SDL_DisplayMode = undefined;
        const ret = C.SDL_GetClosestFullscreenDisplayMode(
            self.value,
            @intCast(width),
            @intCast(height),
            refresh_rate,
            include_high_density_modes,
            &mode,
        );
        try errors.wrapCallBool(ret);
        return DisplayMode.fromSdl(mode);
    }

    /// Get information about the current display mode.
    ///
    /// ## Function Parameters
    /// * `self`: The display to query.
    ///
    /// ## Return Value
    /// Returns the desktop display mode.
    ///
    /// ## Remarks
    /// There's a difference between this function and `video.Display.getDesktopMode()` when SDL runs fullscreen and has changed the resolution.
    /// In that case this function will return the current display mode, and not the previous native display mode.
    ///
    /// ## Thread Safety
    /// This function should only be called on the main thread.
    ///
    /// ## Version
    /// This function is available since SDL 3.2.0.
    pub fn getCurrentMode(
        self: Display,
    ) !DisplayMode {
        const ret = C.SDL_GetCurrentDisplayMode(self.value);
        const mode = try errors.wrapNull(C.SDL_DisplayMode, ret);
        return DisplayMode.fromSdl(mode);
    }

    /// Get the orientation of a display.
    ///
    /// ## Function Parameters
    /// * `self`: The display to query.
    ///
    /// ## Return Value
    /// Returns the orientation value of the display.
    ///
    /// ## Thread Safety
    /// This function should only be called on the main thread.
    ///
    /// ## Version
    /// This function is available since SDL 3.2.0.
    pub fn getCurrentOrientation(
        self: Display,
    ) ?DisplayOrientation {
        const ret = C.SDL_GetCurrentDisplayOrientation(
            self.value,
        );
        return DisplayOrientation.fromSdl(ret);
    }

    /// Get information about the desktop's display mode.
    ///
    /// ## Function Parameter
    /// * `self`: The display to query.
    ///
    /// ## Return Value
    /// Returns the desktop display mode.
    ///
    /// ## Remarks
    /// There's a difference between this function and `video.Display.getCurrentMode()` when SDL runs fullscreen and has changed the resolution.
    /// In that case this function will return the previous native display mode, and not the current display mode.
    ///
    /// ## Thread Safety
    /// This function should only be called on the main thread.
    ///
    /// ## Version
    /// This function is available since SDL 3.2.0.
    pub fn getDesktopMode(
        self: Display,
    ) !DisplayMode {
        const ret = C.SDL_GetDesktopDisplayMode(self.value);
        const val = try errors.wrapCallCPtrConst(C.SDL_DisplayMode, ret);
        return DisplayMode.fromSdl(val.*);
    }

    /// Get the desktop area represented by a display.
    ///
    /// ## Function Parameters
    /// * `self`: The display to query.
    ///
    /// ## Return Value
    /// The rectangle filled in with the display bounds.
    ///
    /// ## Remarks
    /// The primary display is often located at (0,0), but may be placed at a different location depending on monitor layout.
    ///
    /// ## Thread Safety
    /// This function should only be called on the main thread.
    ///
    /// ## Version
    /// This function is available since SDL 3.2.0.
    pub fn getBounds(
        self: Display,
    ) !rect.IRect {
        var area: C.SDL_Rect = undefined;
        const ret = C.SDL_GetDisplayBounds(
            self.value,
            &area,
        );
        try errors.wrapCallBool(ret);
        return rect.IRect.fromSdl(area);
    }

    /// Get the content scale of a display.
    ///
    /// ## Function Parameters
    /// * `self`: The display to query.
    ///
    /// ## Return Value
    /// Returns the content scale of the display.
    ///
    /// ## Remarks
    /// The content scale is the expected scale for content based on the DPI settings of the display.
    /// For example, a 4K display might have a 2.0 (200%) display scale,
    /// which means that the user expects UI elements to be twice as big on this display, to aid in readability.
    ///
    /// After window creation, `video.Window.getDisplayScale()` should be used to query the content scale factor
    /// for individual windows instead of querying the display for a window and calling this function,
    /// as the per-window content scale factor may differ from the base value of the display it is on,
    /// particularly on high-DPI and/or multi-monitor desktop configurations.
    ///
    /// ## Thread Safety
    /// This function should only be called on the main thread.
    ///
    /// ## Version
    /// This function is available since SDL 3.2.0.
    pub fn getContentScale(
        self: Display,
    ) !f32 {
        const ret = C.SDL_GetDisplayContentScale(
            self.value,
        );
        return errors.wrapCall(f32, ret, 0.0);
    }

    /// Get the usable desktop area represented by a display, in screen coordinates.
    ///
    /// ## Function Parameters
    /// * `self`: The display to query.
    ///
    /// ## Return Value
    /// The rectangle filled in with the display bounds.
    ///
    /// ## Remarks
    /// This is the same area as `video.Display.getBounds()` reports, but with portions reserved by the system removed.
    /// For example, on Apple's macOS, this subtracts the area occupied by the menu bar and dock.
    ///
    /// Setting a window to be fullscreen generally bypasses these unusable areas, so these are good guidelines for the maximum space available to a non-fullscreen window.
    ///
    /// ## Thread Safety
    /// This function should only be called on the main thread.
    ///
    /// ## Version
    /// This function is available since SDL 3.2.0.
    pub fn getUsableBounds(
        self: Display,
    ) !rect.IRect {
        var area: C.SDL_Rect = undefined;
        const ret = C.SDL_GetDisplayUsableBounds(
            self.value,
            &area,
        );
        try errors.wrapCallBool(ret);
        return rect.IRect.fromSdl(area);
    }

    /// Get the name of a display in UTF-8 encoding.
    ///
    /// ## Function Parameters
    /// * `self` - The display to query.
    ///
    /// ## Return Value
    /// Returns the name of a display.
    ///
    /// ## Thread Safety
    /// This function should only be called on the main thread.
    ///
    /// ## Version
    /// This function is available since SDL 3.2.0.
    ///
    /// ## Code Examples
    /// TODO!!!
    pub fn getName(
        self: Display,
    ) ![:0]const u8 {
        const ret = C.SDL_GetDisplayName(
            self.value,
        );
        return try errors.wrapCallCString(ret);
    }

    /// Get the properties associated with a display.
    ///
    /// ## Function Parameters
    /// * `self` - The display to query.
    ///
    /// ## Return Value
    /// Returns the display properties.
    ///
    /// ## Thread Safety
    /// This function should only be called on the main thread.
    ///
    /// ## Version
    /// This function is available since SDL 3.2.0.
    ///
    /// ## Code Examples
    /// TODO!!!
    pub fn getProperties(
        self: Display,
    ) !Properties {
        const ret = C.SDL_GetDisplayProperties(self.value);
        return Properties.fromSdl(properties.Group{ .value = try errors.wrapCall(C.SDL_PropertiesID, ret, 0) });
    }

    /// Get a list of currently connected displays.
    ///
    /// ## Return Value
    /// Returns a pointer of display items that will be terminated by a value of 0.
    /// Return value must be freed with `stdinc.free()`.
    ///
    /// ## Thread Safety
    /// This function should only be called on the main thread.
    ///
    /// ## Version
    /// This function is available since SDL 3.2.0.
    ///
    /// ## Code Examples
    /// TODO!!!
    pub fn getAll() ![*:0]Display {
        var count: c_int = undefined;
        const ret = try errors.wrapCallCPtr(C.SDL_DisplayID, C.SDL_GetDisplays(&count));
        return @as([*:0]Display, ret);
    }

    /// Get a list of fullscreen display modes available on a display.
    ///
    /// ## Function Parameter
    /// * `self`: The display to query.
    /// * `allocator`: Allocator used to allocator the display modes.
    ///
    /// ## Return Value
    /// Returns a slice of display modes, this needs to be freed.
    ///
    /// ## Remarks
    /// The display modes are sorted in this priority:.
    /// * Width -> Largest to smallest.
    /// * Height -> Largest to smallest.
    /// * Bits per pixel -> More colors to fewer colors.
    /// * Packed pixel layout -> Largest to smallest.
    /// * Refresh rate -> Highest to lowest.
    /// * Pixel density -> Lowest to highest.
    ///
     /// ## Thread Safety
    /// This function should only be called on the main thread.
    ///
    /// ## Version
    /// This function is available since SDL 3.2.0.
    pub fn getFullscreenModes(
        self: Display,
        allocator: std.mem.Allocator,
    ) ![]DisplayMode {
        var count: c_int = undefined;
        const val = try errors.wrapCallCPtr([*c]C.SDL_DisplayMode, C.SDL_GetFullscreenDisplayModes(self.value, &count));
        var ret = try allocator.alloc(DisplayMode, @intCast(count));
        for (0..count) |ind| {
            ret[ind] = DisplayMode.fromSdl(val[ind].*);
        }
        return ret;
    }

    /// Get the orientation of a display when it is unrotated.
    ///
    /// ## Function Parameters
    /// * `self` - The display to query.
    ///
    /// ## Return Value
    /// Returns the display orientation value enum of the display.
    ///
    /// ## Thread Safety
    /// This function should only be called on the main thread.
    ///
    /// ## Version
    /// This function is available since SDL 3.2.0.
    pub fn getNaturalOrientation(
        self: Display,
    ) ?DisplayOrientation {
        const ret = C.SDL_GetNaturalDisplayOrientation(
            self.value,
        );
        if (ret == C.SDL_ORIENTATION_UNKNOWN)
            return null;
        return @enumFromInt(ret);
    }

    /// Return the primary display.
    ///
    /// ## Return Value
    /// Returns the primary display.
    ///
    /// ## Thread Safety
    /// This function should only be called on the main thread.
    ///
    /// ## Version
    /// This function is available since SDL 3.2.0.
    pub fn getPrimaryDisplay() !Display {
        const ret = C.SDL_GetPrimaryDisplay();
        return Display{ .value = try errors.wrapCall(C.SDL_DisplayID, ret, 0) };
    }
};

/// The structure that defines a display mode.
///
/// ## Version
/// This struct is available since SDL 3.2.0.
pub const DisplayMode = struct {
    /// The display this mode is associated with.
    display: ?Display,
    /// Pixel format.
    format: ?pixels.Format,
    /// Width.
    width: usize,
    /// Height.
    height: usize,
    /// Scale converting size to pixels (e.g. a 1920x1080 mode with 2.0 scale would have 3840x2160 pixels).
    pixel_density: f32,
    /// Refresh rate (or 0.0f for unspecified).
    refresh_rate: f32,
    /// Precise refresh rate numerator (or 0 for unspecified).
    refresh_rate_numerator: u32,
    /// Precise refresh rate denominator.
    refresh_rate_denominator: u32,

    /// Convert from SDL.
    pub fn fromSdl(mode: C.SDL_DisplayMode) DisplayMode {
        return .{
            .display = Display.fromSdl(mode.displayID),
            .format = pixels.Format.fromSdl(mode.format),
            .width = @intCast(mode.w),
            .height = @intCast(mode.h),
            .pixel_density = mode.pixel_density,
            .refresh_rate = mode.refresh_rate,
            .refresh_rate_numerator = @intCast(mode.refresh_rate_numerator),
            .refresh_rate_denominator = @intCast(mode.refresh_rate_denominator),
        };
    }

    /// Convert to SDL.
    pub fn toSdl(self: DisplayMode) C.SDL_DisplayMode {
        return .{
            .displayID = Display.toSdl(self.display),
            .format = pixels.Format.toSdl(self.format),
            .w = @intCast(self.width),
            .h = @intCast(self.height),
            .pixel_density = self.pixel_density,
            .refresh_rate = self.refresh_rate,
            .refresh_rate_numerator = @intCast(self.refresh_rate_numerator),
            .refresh_rate_denominator = @intCast(self.refresh_rate_denominator),
        };
    }
};

/// Display orientation values; the way a display is rotated.
///
/// ## Version
/// This enum is available since SDL 3.2.0.
pub const DisplayOrientation = enum(c_uint) {
    /// The display is in landscape mode, with the right side up, relative to portrait mode.
    Landscape = C.SDL_ORIENTATION_LANDSCAPE,
    /// The display is in landscape mode, with the left side up, relative to portrait mode.
    LandscapeFlipped = C.SDL_ORIENTATION_LANDSCAPE_FLIPPED,
    /// The display is in portrait mode.
    Portrait = C.SDL_ORIENTATION_PORTRAIT,
    /// The display is in portrait mode, upside down.
    PortraitFlipped = C.SDL_ORIENTATION_PORTRAIT_FLIPPED,

    /// Convert from SDL.
    pub fn fromSdl(val: C.SDL_DisplayOrientation) ?DisplayOrientation {
        return switch (val) {
            C.SDL_ORIENTATION_LANDSCAPE => .Landscape,
            C.SDL_ORIENTATION_LANDSCAPE_FLIPPED => .LandscapeFlipped,
            C.SDL_ORIENTATION_PORTRAIT => .Portrait,
            C.SDL_ORIENTATION_PORTRAIT_FLIPPED => .PortraitFlipped,
            else => null,
        };
    }

    /// Convert to an SDL value.
    pub fn toSdl(self: ?DisplayOrientation) C.SDL_DisplayOrientation {
        const val = self orelse return C.SDL_ORIENTATION_UNKNOWN;
        switch (val) {
            .Landscape => C.SDL_ORIENTATION_LANDSCAPE,
            .LandscapeFlipped => C.SDL_ORIENTATION_LANDSCAPE_FLIPPED,
            .Portrait => C.SDL_ORIENTATION_PORTRAIT,
            .PortraitFlipped => C.SDL_ORIENTATION_PORTRAIT_FLIPPED,
        }
    }
};

/// Wrapper for EGL related functions.
///
/// ## Version
/// Provided by zig-sdl3.
pub const egl = struct {
    /// An EGL attribute, used when creating an EGL context.
    ///
    /// ## Version
    /// This datatype is available since SDL 3.2.0.
    pub const EglAttrib = C.SDL_EGLAttrib;

    /// EGL platform attribute initialization callback.
    ///
    /// ## Function Parameters
    /// * `user_data`: An app-controlled pointer that is passed to the callback.
    ///
    /// ## Return Value.
    /// Returns a newly-allocated array of attributes, terminated with `EGL_NONE`.
    ///
    /// ## Remarks
    /// This is called when SDL is attempting to create an EGL context, to let the app add extra attributes to its `eglGetPlatformDisplay()` call.
    ///
    /// The callback should return a pointer to an EGL attribute array terminated with `EGL_NONE`.
    /// If this function returns `null`, the `video.createWindow()` process will fail gracefully.
    ///
    /// The returned pointer should be allocated with `stdinc.malloc()` and will be passed to `stdinc.free()`.
    ///
    /// The arrays returned by each callback will be appended to the existing attribute arrays defined by SDL.
    ///
    /// ## Version
    /// This datatype is available since SDL 3.2.0.
    pub const EglAttribArrayCallback = *const fn (user_data: ?*anyopaque) callconv(.C) [*c]EglAttrib;

    /// Opaque type for an EGL config.
    ///
    /// ## Version
    /// This datatype is available since SDL 3.2.0.
    pub const EglConfig = *anyopaque;

    /// Opaque type for an EGL display.
    ///
    /// ## Version
    /// This datatype is available since SDL 3.2.0.
    pub const EglDisplay = *anyopaque;

    /// An EGL integer attribute, used when creating an EGL surface.
    ///
    /// ## Version
    /// This datatype is available since SDL 3.2.0.
    pub const EglInt = C.SDL_EGLint;

    /// EGL surface/context attribute initialization callback types.
    ///
    /// ## Function Parameters
    /// * `user_data`: An app-controlled pointer that is passed to the callback.
    /// * `display`: The EGL display to be used.
    /// * `config`: The EGL config to be used.
    ///
    /// ## Return Value
    /// Returns a newly-allocated array of attributes, terminated with `EGL_NONE`.
    ///
    /// ## Remarks
    /// This is called when SDL is attempting to create an EGL surface, to let the app add extra attributes to its `eglCreateWindowSurface()` or `eglCreateContext()` calls.
    ///
    /// For convenience, the `EGLDisplay` and `EGLConfig` to use are provided to the callback.
    ///
    /// The callback should return a pointer to an EGL attribute array terminated with `EGL_NONE`.
    /// If this function returns `null`, the SDL_CreateWindow process will fail gracefully.
    ///
    /// The returned pointer should be allocated with `stdinc.malloc()` and will be passed to `stdinc.free()`.
    ///
    /// The arrays returned by each callback will be appended to the existing attribute arrays defined by SDL.
    ///
    /// ## Version
    /// This datatype is available since SDL 3.2.0.
    pub const EglIntArrayCallback = *const fn (user_data: ?*anyopaque, display: C.SDL_EGLDisplay, config: C.SDL_EGLConfig) callconv(.C) [*c]EglInt;

    /// Opaque type for an EGL surface.
    ///
    /// ## Version
    /// This datatype is available since SDL 3.2.0.
    pub const EglSurface = *anyopaque;

    /// Get the currently active EGL config.
    ///
    /// ## Return Value
    /// Returns the currently active EGL config.
    ///
    /// ## Thread Safety
    /// This function should only be called on the main thread.
    ///
    /// ## Version
    /// This function is available since SDL 3.2.0.
    pub fn getCurrentConfig() !EglConfig {
        const ret = C.SDL_EGL_GetCurrentConfig();
        return errors.wrapNull(EglConfig, ret);
    }

    /// Get the currently active EGL display.
    ///
    /// ## Return Value
    /// Returns the currently active EGL display.
    ///
    /// ## Thread Safety
    /// This function should only be called on the main thread.
    ///
    /// ## Version
    /// This function is available since SDL 3.2.0.
    pub fn getCurrentDisplay() !EglDisplay {
        const ret = C.SDL_EGL_GetCurrentDisplay();
        return errors.wrapNull(EglDisplay, ret);
    }

    /// Get an EGL library function by name.
    ///
    /// ## Function Parameters
    /// * `proc`: The name of the EGL function.
    ///
    /// ## Return Value
    /// Returns a pointer to the named EGL function.
    /// The returned pointer should be cast to the appropriate function signature.
    ///
    /// ## Remarks
    /// If an EGL library is loaded, this function allows applications to get entry points for EGL functions.
    /// This is useful to provide to an EGL API and extension loader.
    ///
    /// ## Thread Safety
    /// This function should only be called on the main thread.
    ///
    /// ## Version
    /// This function is available since SDL 3.2.0.
    pub fn getProcAddress(
        proc: [:0]const u8,
    ) !*anyopaque {
        const ret = C.SDL_EGL_GetProcAddress(proc.ptr);
        return errors.wrapNull(*anyopaque, ret);
    }

    /// Get the EGL surface associated with the window.
    ///
    /// ## Function Parameters
    /// * `window`: The window to query.
    ///
    /// ## Return value.
    /// Returns the pointer to the surface.
    ///
    /// ## Thread Safety
    /// This function should only be called on the main thread.
    ///
    /// ## Version
    /// This function is available since SDL 3.2.0.
    pub fn getWindowSurface(
        window: Window,
    ) !EglSurface {
        const ret = C.SDL_EGL_GetWindowSurface(window.value);
        return errors.wrapNull(EglSurface, ret);
    }

    /// Sets the callbacks for defining custom `EGLAttrib` arrays for EGL initialization.
    ///
    /// ## Function Parameters
    /// * `platform_attrib_callback`: Callback for attributes to pass to `eglGetPlatformDisplay()`. May be `null`.
    /// * `surface_attrib_callback`: Callback for attributes to pass to `eglCreateSurface()`. May be `null`.
    /// * `context_attrib_callback`: Callback for attributes to pass to `eglCreateContext()`. May be `null`.
    /// * `user_data`: A pointer that is passed to the callbacks.
    ///
    /// ## Remarks
    /// Callbacks that aren't needed can be set to `null`.
    ///
    /// NOTE: These callback pointers will be reset after `video.gl.resetAttributes()`.
    ///
    /// ## Thread Safety
    /// This function should only be called on the main thread.
    ///
    /// ## Version
    /// This function is available since SDL 3.2.0.
    pub fn setAttributeCallbacks(
        platform_attrib_callback: ?EglAttribArrayCallback,
        surface_attrib_callback: ?EglIntArrayCallback,
        context_attrib_callback: ?EglIntArrayCallback,
        user_data: ?*anyopaque,
    ) void {
        C.SDL_EGL_SetAttributeCallbacks(
            platform_attrib_callback,
            surface_attrib_callback,
            context_attrib_callback,
            user_data,
        );
    }
};

/// Wrapper for GL related functions.
///
/// ## Version
/// Provided by zig-sdl3.
pub const gl = struct {

    /// An enumeration of OpenGL configuration attributes.
    ///
    /// ## Remarks
    /// While you can set most OpenGL attributes normally, the attributes listed above must be known before SDL creates the window that will be used with the OpenGL context.
    /// These attributes are set and read with `video.gl.setAttribute()` and `video.gl.getAttribute()`.
    ///
    /// In some cases, these attributes are minimum requests; the GL does not promise to give you exactly what you asked for.
    /// It's possible to ask for a 16-bit depth buffer and get a 24-bit one instead, for example, or to ask for no stencil buffer and still have one available.
    /// Context creation should fail if the GL can't provide your requested attributes at a minimum, but you should check to see exactly what you got.
    ///
    /// ## Version
    /// This enum is available since SDL 3.2.0.
    pub const Attribute = enum(c_uint) {
        /// The minimum number of bits for the red channel of the color buffer; defaults to 8.
        red_size = C.SDL_GL_RED_SIZE,
        /// The minimum number of bits for the green channel of the color buffer; defaults to 8.
        green_size = C.SDL_GL_GREEN_SIZE,
        /// The minimum number of bits for the blue channel of the color buffer; defaults to 8.
        blue_size = C.SDL_GL_BLUE_SIZE,
        /// The minimum number of bits for the alpha channel of the color buffer; defaults to 8.
        alpha_size = C.SDL_GL_ALPHA_SIZE,
        /// The minimum number of bits for frame buffer size; defaults to 0.
        buffer_size = C.SDL_GL_BUFFER_SIZE,
        /// Whether the output is single or double buffered; defaults to double buffering on.
        double_buffer = C.SDL_GL_DOUBLEBUFFER,
        /// The minimum number of bits in the depth buffer; defaults to 16.
        depth_size = C.SDL_GL_DEPTH_SIZE,
        /// The minimum number of bits in the stencil buffer; defaults to 0.
        stencil_size = C.SDL_GL_STENCIL_SIZE,
        /// The minimum number of bits for the red channel of the accumulation buffer; defaults to 0.
        accum_red_size = C.SDL_GL_ACCUM_RED_SIZE,
        /// The minimum number of bits for the green channel of the accumulation buffer; defaults to 0.
        accum_green_size = C.SDL_GL_ACCUM_GREEN_SIZE,
        /// The minimum number of bits for the blue channel of the accumulation buffer; defaults to 0.
        accum_blue_size = C.SDL_GL_ACCUM_BLUE_SIZE,
        /// The minimum number of bits for the alpha channel of the accumulation buffer; defaults to 0.
        accum_alpha_size = C.SDL_GL_ACCUM_ALPHA_SIZE,
        /// Whether the output is stereo 3D; defaults to off.
        stereo = C.SDL_GL_STEREO,
        /// The number of buffers used for multisample anti-aliasing; defaults to 0.
        multi_sample_buffers = C.SDL_GL_MULTISAMPLEBUFFERS,
        /// The number of samples used around the current pixel used for multisample anti-aliasing.
        multi_sample_samples = C.SDL_GL_MULTISAMPLESAMPLES,
        /// Set to 1 to require hardware acceleration, set to 0 to force software rendering; defaults to allow either.
        accelerated_visual = C.SDL_GL_ACCELERATED_VISUAL,
        /// Not used (deprecated).
        retained_backing = C.SDL_GL_RETAINED_BACKING,
        /// OpenGL context major version.
        context_major_version = C.SDL_GL_CONTEXT_MAJOR_VERSION,
        /// OpenGL context minor version.
        context_minor_version = C.SDL_GL_CONTEXT_MINOR_VERSION,
        /// Some combination of 0 or more of elements of the `video.gl.ContextFlag` enumeration; defaults to 0.
        context_flags = C.SDL_GL_CONTEXT_FLAGS,
        /// Type of GL context (Core, Compatibility, ES). See `video.gl.Profile`; default value depends on platform.
        context_profile_mask = C.SDL_GL_CONTEXT_PROFILE_MASK,
        /// OpenGL context sharing; defaults to 0.
        share_with_current_context = C.SDL_GL_SHARE_WITH_CURRENT_CONTEXT,
        /// Requests sRGB capable visual; defaults to 0.
        framebuffer_srgb_capable = C.SDL_GL_FRAMEBUFFER_SRGB_CAPABLE,
        /// Sets context the release behavior. See `video.gl.ContextReleaseFlag`; defaults to flush.
        context_release_behavior = C.SDL_GL_CONTEXT_RELEASE_BEHAVIOR,
        /// Set context reset notification. See `video.gl.ContextResetNotification`; defaults to no_notification.
        context_reset_notification = C.SDL_GL_CONTEXT_RESET_NOTIFICATION,
        context_no_error = C.SDL_GL_CONTEXT_NO_ERROR,
        float_buffers = C.SDL_GL_FLOATBUFFERS,
        egl_platform = C.SDL_GL_EGL_PLATFORM,
    };

    /// Possible values to be set for the `video.gl.Attribute.context_profile_mask`.
    ///
    /// ## Version
    /// This datatype is available since SDL 3.2.0.
    pub const Profile = enum(u32) {
        /// OpenGL core profile - deprecated functions are disabled.
        core = @intCast(C.SDL_GL_CONTEXT_PROFILE_CORE),
        /// OpenGL compatibility profile - deprecated functions are allowed.
        compatibility = @intCast(C.SDL_GL_CONTEXT_PROFILE_COMPATIBILITY),
        /// OpenGL ES profile - only a subset of the base OpenGL functionality is available.
        es = @intCast(C.SDL_GL_CONTEXT_PROFILE_ES),
    };

    /// Swap interval.
    ///
    /// ## Version
    /// Provided by zig-sdl3.
    pub const SwapInterval = enum(c_int) {
        /// Immediate updates.
        immediate = 0,
        /// Updates synchronized with the vertical retrace.
        synchronized = 1,
        /// Adaptive vsync.
        vsync = -1,
    };

    /// An opaque handle to an OpenGL context.
    ///
    /// ## Version
    /// This datatype is available since SDL 3.2.0.
    pub const Context = struct {
        value: *C.SDL_GLContextState,

        /// Create an OpenGL context for an OpenGL window, and make it current.
        ///
        /// ## Return Value
        /// Returns the OpenGL context associated with window.
        ///
        /// ## Remarks
        /// Windows users new to OpenGL should note that, for historical reasons, GL functions added after OpenGL version 1.1 are not available by default.
        /// Those functions must be loaded at run-time, either with an OpenGL extension-handling library or with `video.sdl.getProcAddress()` and its related functions.
        ///
        /// ## Thread Safety
        /// This function should only be called on the main thread.
        ///
        /// ## Version
        /// This function is available since SDL 3.2.0.
        ///
        /// ## Code Examples
        /// TODO!!!
        pub fn init(
            window: Window,
        ) !gl.Context { 
            const ret = C.SDL_GL_CreateContext(window.value);
            return .{ .value = try errors.wrapNull(*C.SDL_GLContextState, ret) };
        }

        /// Delete an OpenGL context.
        ///
        /// ## Return Value
        /// Returns true on success or false on failure; call `errors.get()` for more information.
        ///
        /// ## Thread Safety
        /// This function should only be called on the main thread.
        ///
        /// ## Version
        /// This function is available since SDL 3.2.0.
        pub fn deinit(
            self: gl.Context,
        ) bool {
           return C.SDL_GL_DestroyContext(self.value);
        }

        /// Set up an OpenGL context for rendering into an OpenGL window.
        ///
        /// ## Remarks
        /// The context must have been created with a compatible window.
        ///
        /// ## Thread Safety
        /// This function should only be called on the main thread.
        ///
        /// ## Version
        /// This function is available since SDL 3.2.0.
        pub fn makeCurrent(
            self: gl.Context,
            window: Window,
        ) !void {
            const ret = C.SDL_GL_MakeCurrent(
                window.value,
                self.value
            );
            try errors.wrapCallBool(ret);
        }
    };

    /// Possible flags to be set for the `video.gl.Attribute.context_flags` attribute.
    ///
    /// ## Version
    /// This datatype is available since SDL 3.2.0.
    pub const ContextFlag = enum(u32) {
        debug = @intCast(C.SDL_GL_CONTEXT_DEBUG_FLAG),
        forward_compatible = @intCast(C.SDL_GL_CONTEXT_FORWARD_COMPATIBLE_FLAG),
        robust_access = @intCast(C.SDL_GL_CONTEXT_ROBUST_ACCESS_FLAG),
        reset_isolation = @intCast(C.SDL_GL_CONTEXT_RESET_ISOLATION_FLAG) 
    };

    /// Possible values to be set for the `video.gl.Attribute.context_release_behavior` attribute.
    ///
    /// ## Version
    /// This datatype is available since SDL 3.2.0.
    pub const ContextReleaseFlag = enum(u32) {
        none = @intCast(C.SDL_GL_CONTEXT_RELEASE_BEHAVIOR_NONE),
        flush = @intCast(C.SDL_GL_CONTEXT_RELEASE_BEHAVIOR_FLUSH)
    };

    /// Possible values to be set `video.gl.Attribute.context_reset_notification` attribute.
    ///
    /// ## Version
    /// This datatype is available since SDL 3.2.0.
    pub const ContextResetNotification = enum(u32) {
        no_notification = @intCast(C.SDL_GL_CONTEXT_RESET_NO_NOTIFICATION),
        lose_context = @intCast(C.SDL_GL_CONTEXT_RESET_LOSE_CONTEXT)
    };

    /// Get the actual value for an attribute from the current context.
    ///
    /// ## Thread Safety
    /// This function should only be called on the main thread.
    ///
    /// ## Version
    /// This function is available since SDL 3.2.0.
    pub fn getAttribute(
        attr: gl.Attribute,
    ) !u32 {
        var value: c_int = undefined;
        const ret = C.SDL_GL_GetAttribute(@intFromEnum(attr), &value);
        try errors.wrapCallBool(ret); 
        return @intCast(value);
    }

    /// Get the currently active OpenGL context.
    ///
    /// ## Thread Safety
    /// This function should only be called on the main thread.
    ///
    /// ## Version
    /// This function is available since SDL 3.2.0.
    pub fn getCurrentContext() !gl.Context {
        const ret = C.SDL_GL_GetCurrentContext();
        return .{ .value = try errors.wrapNull(*C.SDL_GLContextState, ret) };
    }

    /// Get the currently active OpenGL window.
    ///
    /// ## Thread Safety
    /// This function should only be called on the main thread.
    ///
    /// ## Version
    /// This function is available since SDL 3.2.0.
    pub fn getCurrentWindow() !Window {
        const ret = C.SDL_GL_GetCurrentWindow();
        return Window{ .value = try errors.wrapNull(*C.SDL_Window, ret) };
    }

    /// Get an OpenGL function by name.
    ///
    /// ## Return Value
    /// Returns a pointer to the named OpenGL function. The returned pointer should be cast to the appropriate function signature.
    ///
    /// # Remarks
    /// If the GL library is loaded at runtime with `video.gl.loadLibrary()`, then all GL functions must be retrieved this way.
    /// Usually this is used to retrieve function pointers to OpenGL extensions.
    ///
    /// There are some quirks to looking up OpenGL functions that require some extra care from the application.
    /// If you code carefully, you can handle these quirks without any platform-specific code, though:
    ///
    /// * On Windows, function pointers are specific to the current GL context; this means you need to have created a GL context and made it current before calling `video.gl.getProcAddress()`.
    /// If you recreate your context or create a second context, you should assume that any existing function pointers aren't valid to use with it.
    /// This is (currently) a Windows-specific limitation, and in practice lots of drivers don't suffer this limitation,
    /// but it is still the way the wgl API is documented to work and you should expect crashes if you don't respect it.
    /// Store a copy of the function pointers that comes and goes with context lifespan.
    /// * On X11, function pointers returned by this function are valid for any context, and can even be looked up before a context is created at all.
    /// This means that, for at least some common OpenGL implementations, if you look up a function that doesn't exist, you'll get a non-null result that is NOT safe to call.
    /// You must always make sure the function is actually available for a given GL context before calling it,
    /// by checking for the existence of the appropriate extension with `video.gl.extensionSupported()`,
    /// or verifying that the version of OpenGL you're using offers the function as core functionality.
    /// * Some OpenGL drivers, on all platforms, will return null if a function isn't supported, but you can't count on this behavior.
    /// Check for extensions you use, and if you get a null anyway, act as if that extension wasn't available.
    /// This is probably a bug in the driver, but you can code defensively for this scenario anyhow.
    /// * Just because you're on Linux/Unix, don't assume you'll be using X11.
    /// Next-gen display servers are waiting to replace it, and may or may not make the same promises about function pointers.
    /// * OpenGL function pointers must be declared APIENTRY as in the example code.
    /// This will ensure the proper calling convention is followed on platforms where this matters (Win32) thereby avoiding stack corruption.
    pub fn getProcAddress(
        proc: [:0]const u8,
    ) *C.SDL_FunctionPointer {
        return C.SDL_GL_GetProcAddress(proc);
    }

    /// Get the swap interval for the current OpenGL context.
    ///
    /// ## Remarks
    /// If the system can't determine the swap interval, or there isn't a valid current context, this function will set *interval to 0 as a safe default.
    ///
    /// ## Thread Safety
    /// This function should only be called on the main thread.
    ///
    /// ## Version
    /// This function is available since SDL 3.2.0.
    pub fn getSwapInterval() !SwapInterval {
        var interval: c_int = undefined;
        const ret = C.SDL_GL_GetSwapInterval(&interval);
        try errors.wrapCallBool(ret);
        return @enumFromInt(interval);
    }

    /// Dynamically load an OpenGL library.
    ///
    /// ## Remarks
    /// This should be done after initializing the video driver, but before creating any OpenGL windows.
    /// If no OpenGL library is loaded, the default library will be loaded upon creation of the first OpenGL window.
    ///
    /// If you do this, you need to retrieve all of the GL functions used in your program from the dynamic library using `video.gl.getProcAddress()`.
    ///
    /// ## Thread Safety
    /// This function should only be called on the main thread.
    ///
    /// ## Version
    /// This function is available since SDL 3.2.0.
    pub fn loadLibrary(
        path: [:0]const u8,
    ) !void {
        const ret = C.SDL_GL_LoadLibrary(path);
        try errors.wrapCallBool(ret);
    }

    /// Reset all previously set OpenGL context attributes to their default values.
    ///
    /// ## Thread Safety
    /// This function should only be called on the main thread.
    ///
    /// ## Version
    /// This function is available since SDL 3.2.0.
    pub fn resetAttributes() void {
        C.SDL_GL_ResetAttributes();
    }

    /// Set an OpenGL window attribute before window creation.
    ///
    /// ## Remarks
    /// This function sets the OpenGL attribute attr to value. The requested attributes should be set before creating an OpenGL window.
    /// You should use `video.gl.getAttribute()` to check the values after creating the OpenGL context, since the values obtained can differ from the requested ones.
    ///
    /// ## Thread Safety
    /// This function should only be called on the main thread.
    ///
    /// ## Version
    /// This function is available since SDL 3.2.0.
    pub fn setAttribute(
        attr: gl.Attribute,
        value: u32,
    ) !void {
        const ret = C.SDL_GL_SetAttribute(@intFromEnum(attr), @intCast(value));
        try errors.wrapCallBool(ret);
    }

    /// Set the swap interval for the current OpenGL context.
    ///
    /// ## Remarks
    /// Some systems allow specifying -1 for the interval, to enable adaptive vsync.
    /// Adaptive vsync works the same as vsync, but if you've already missed the vertical retrace for a given frame,
    /// it swaps buffers immediately, which might be less jarring for the user during occasional framerate drops.
    /// If an application requests adaptive vsync and the system does not support it, this function will fail and return false.
    /// In such a case, you should probably retry the call with 1 for the interval.
    ///
    /// Adaptive vsync is implemented for some glX drivers with GLX_EXT_swap_control_tear, and for some Windows drivers with WGL_EXT_swap_control_tear.
    ///
    /// Read more on the Khronos wiki: https://www.khronos.org/opengl/wiki/Swap_Interval#Adaptive_Vsync
    ///
    /// ## Thread Safety
    /// This function should only be called on the main thread.
    ///
    /// ## Version
    /// This function is available since SDL 3.2.0.
    pub fn setSwapInterval(
        interval: SwapInterval,
    ) !void {
        const ret = C.SDL_GL_SetSwapInterval(@intFromEnum(interval));
        try errors.wrapCallBool(ret);
    }

    /// Update a window with OpenGL rendering.
    ///
    /// ## Remarks
    /// This is used with double-buffered OpenGL contexts, which are the default.
    ///
    /// On macOS, make sure you bind 0 to the draw framebuffer before swapping the window, otherwise nothing will happen.
    /// If you aren't using `glBindFramebuffer()`, this is the default and you won't have to do anything extra.
    ///
    /// ## Thread Safety
    /// This function should only be called on the main thread.
    ///
    /// ## Version
    /// This function is available since SDL 3.2.0.
    pub fn swapWindow(
        window: Window,
    ) !void {
        const ret = C.SDL_GL_SwapWindow(window.value);
        try errors.wrapCallBool(ret);
    }

    /// Unload the OpenGL library previously loaded by `video.gl.loadLibrary()`.
    ///
    /// ## Thread Safety
    /// This function should only be called on the main thread.
    ///
    /// ## Version
    /// This function is available since SDL 3.2.0.
    pub fn unloadLibrary() void {
        C.SDL_GL_UnloadLibrary();
    }
};

/// Window flash operation.
///
/// ## Version
/// This enum is available since SDL 3.2.0.
pub const FlashOperation = enum(c_uint) {
    /// Cancel any window flash state.
    Cancel = C.SDL_FLASH_CANCEL,
    /// Flash the window briefly to get attention
    Briefly = C.SDL_FLASH_BRIEFLY,
    /// Flash the window until it gets focus
    UntilFocused = C.SDL_FLASH_UNTIL_FOCUSED,

    /// Convert from SDL.
    pub fn fromSdl(val: C.SDL_FlashOperation) FlashOperation {
        return @enumFromInt(val);
    }

    /// Convert to SDL.
    pub fn toSdl(self: FlashOperation) C.SDL_FlashOperation {
        return @intFromEnum(self);
    }
};

/// This is a unique ID for a window.
///
/// ## Remarks
/// The value `0` is an invalid ID.
///
/// ## Version
/// This datatype is available since SDL 3.2.0.
pub const WindowID = C.SDL_WindowID;

/// The struct used as an opaque handle to a window.
///
/// ## Version
/// This struct is available since SDL 3.2.0.
pub const Window = packed struct {
    value: *C.SDL_Window,

    /// Supported properties for creating a window.
    ///
    /// ## Version
    /// This struct is available since SDL 3.2.0.
    pub const CreateProperties = struct {
        /// True if the window should always be on top.
        always_on_top: ?bool = null,
        /// True if the window has no window decoration.
        borderless: ?bool = null,
        /// True if the window will be used with an externally managed graphics context.
        external_graphics_context: ?bool = null,
        /// True if the window should accept keyboard input (defaults true).
        focusable: ?bool = null,
        /// True if the window should start in fullscreen mode in desktop resolution.
        fullscreen: ?bool = null,
        /// The height of the window.
        height: ?u32 = null,
        /// True if the window should start hidden.
        hidden: ?bool = null,
        /// True if the window uses a high pixel density buffer if possible.
        high_pixel_density: ?bool = null,
        /// True if the window should start maximized.
        maximized: ?bool = null,
        /// True if the window is a popup menu.
        menu: ?bool = null,
        /// True if the window will be used with metal rendering.
        metal: ?bool = null,
        /// True if the window should start minimized.
        minimized: ?bool = null,
        /// True if the window is modal to its parent.
        modal: ?bool = null,
        /// True if the window starts with grabbed mouse focus.
        mouse_grabbed: ?bool = null,
        /// True if the window will be used with OpenGL rendering.
        open_gl: ?bool = null,
        /// Window that will be the parent of this window, required for windows with the "tooltip", "menu", and "modal" properties.
        parent: ?Window = null,
        /// True if the window should be resizable.
        resizable: bool = null,
        /// The title of the window, in UTF-8 encoding.
        title: ?[:0]const u8 = null,
        /// True if the window shows transparent in the areas with alpha of 0.
        transparent: ?bool = null,
        /// True if the window is a tooltip.
        tooltip: ?bool = null,
        /// True if the window is a utility window, not showing in the task bar and window list.
        utility: ?bool = null,
        /// True if the window will be used with Vulkan rendering.
        vulkan: ?bool = null,
        /// The width of the window.
        width: ?u32 = null,
        /// The x position of the window.
        x: ?Position = null,
        /// The y position of the window.
        y: ?Position = null,
        /// MacOS only.
        /// The (`__unsafe_unretained`) `NSWindow` associated with the window, if you want to wrap an existing window.
        cocoa_window: ??*anyopaque = null,
        /// MacOS only.
        /// The (`__unsafe_unretained`) `NSView` associated  the window, defaults to `[window contentView]`
        cocoa_view: ??*anyopaque = null,
        /// Wayland only.
        /// True if the application wants to use the Wayland surface for a custom role and does not want it attached to an XDG toplevel window.
        /// See SDL3's README/wayland for more information on using custom surfaces.
        wayland_surface_role_custom: ?bool = null,
        /// Wayland only.
        /// True if the application wants an associated `wl_egl_window object` to be created and attached to the window,
        /// even if the window does not have the OpenGL property or `video.WindowFlags.open_gl` flag set.
        wayland_create_egl_window: ?bool = null,
        /// Wayland only.
        /// The `wl_surface` associated with the window, if you want to wrap an existing window.
        /// See README/wayland for more information on SDL3's github.
        wayland_create_wl_surface: ??*anyopaque = null,
        /// Windows only.
        /// The `HWND` associated with the window, if you want to wrap an existing window.
        win32_hwnd: ??*anyopaque = null,
        /// Windows only.
        /// Optional, another window to share pixel format with, useful for OpenGL windows.
        win32_pixel_format_hwnd: ??*anyopaque = null,
        /// x11 only.
        /// The X11 Window associated with the window, if you want to wrap an existing window.
        x11_window: ?i64 = null,

        /// Create SDL3 properties from this properties structure.
        ///
        /// Returned properties must be `deinit()` manually.
        pub fn toProperties(
            self: CreateProperties,
        ) !properties.Group {
            const ret = try properties.Group.init();
            if (self.always_on_top) |val|
                ret.set(C.SDL_PROP_WINDOW_CREATE_ALWAYS_ON_TOP_BOOLEAN, .{ .Boolean = val });
            if (self.borderless) |val|
                ret.set(C.SDL_PROP_WINDOW_CREATE_BORDERLESS_BOOLEAN, .{ .Boolean = val });
            if (self.external_graphics_context) |val|
                ret.set(C.SDL_PROP_WINDOW_CREATE_EXTERNAL_GRAPHICS_CONTEXT_BOOLEAN, .{ .Boolean = val });
            if (self.focusable) |val|
                ret.set(C.SDL_PROP_WINDOW_CREATE_FOCUSABLE_BOOLEAN, .{ .Boolean = val });
            if (self.fullscreen) |val|
                ret.set(C.SDL_PROP_WINDOW_CREATE_FULLSCREEN_BOOLEAN, .{ .Boolean = val });
            if (self.height) |val|
                ret.set(C.SDL_PROP_WINDOW_CREATE_HEIGHT_NUMBER, .{ .Number = @intCast(val) });
            if (self.hidden) |val|
                ret.set(C.SDL_PROP_WINDOW_CREATE_HIDDEN_BOOLEAN, .{ .Boolean = val });
            if (self.high_pixel_density) |val|
                ret.set(C.SDL_PROP_WINDOW_CREATE_HIGH_PIXEL_DENSITY_BOOLEAN, .{ .Boolean = val });
            if (self.maximized) |val|
                ret.set(C.SDL_PROP_WINDOW_CREATE_MAXIMIZED_BOOLEAN, .{ .Boolean = val });
            if (self.menu) |val|
                ret.set(C.SDL_PROP_WINDOW_CREATE_MENU_BOOLEAN, .{ .Boolean = val });
            if (self.metal) |val|
                ret.set(C.SDL_PROP_WINDOW_CREATE_METAL_BOOLEAN, .{ .Boolean = val });
            if (self.minimized) |val|
                ret.set(C.SDL_PROP_WINDOW_CREATE_MINIMIZED_BOOLEAN, .{ .Boolean = val });
            if (self.modal) |val|
                ret.set(C.SDL_PROP_WINDOW_CREATE_MODAL_BOOLEAN, .{ .Boolean = val });
            if (self.mouse_grabbed) |val|
                ret.set(C.SDL_PROP_WINDOW_CREATE_MOUSE_GRABBED_BOOLEAN, .{ .Boolean = val });
            if (self.open_gl) |val|
                ret.set(C.SDL_PROP_WINDOW_CREATE_OPENGL_BOOLEAN, .{ .Boolean = val });
            if (self.parent) |val|
                ret.set(C.SDL_PROP_WINDOW_CREATE_PARENT_POINTER, .{ .Pointer = val.value });
            if (self.resizable) |val|
                ret.set(C.SDL_PROP_WINDOW_CREATE_RESIZABLE_BOOLEAN, .{ .Boolean = val });
            if (self.title) |val|
                ret.set(C.SDL_PROP_WINDOW_CREATE_TITLE_STRING, .{ .String = val });
            if (self.transparent) |val|
                ret.set(C.SDL_PROP_WINDOW_CREATE_TRANSPARENT_BOOLEAN, .{ .Boolean = val });
            if (self.tooltip) |val|
                ret.set(C.SDL_PROP_WINDOW_CREATE_TOOLTIP_BOOLEAN, .{ .Boolean = val });
            if (self.utility) |val|
                ret.set(C.SDL_PROP_WINDOW_CREATE_UTILITY_BOOLEAN, .{ .Boolean = val });
            if (self.vulkan) |val|
                ret.set(C.SDL_PROP_WINDOW_CREATE_VULKAN_BOOLEAN, .{ .Boolean = val });
            if (self.width) |val|
                ret.set(C.SDL_PROP_WINDOW_CREATE_WIDTH_NUMBER, .{ .Number = @intCast(val) });
            if (self.x) |val|
                ret.set(C.SDL_PROP_WINDOW_CREATE_X_NUMBER, .{ .Number = @intCast(val.toSdl()) });
            if (self.y) |val|
                ret.set(C.SDL_PROP_WINDOW_CREATE_Y_NUMBER, .{ .Number = @intCast(val.toSdl()) });
            if (self.cocoa_window) |val|
                ret.set(C.SDL_PROP_WINDOW_CREATE_COCOA_WINDOW_POINTER, .{ .Pointer = val });
            if (self.cocoa_view) |val|
                ret.set(C.SDL_PROP_WINDOW_CREATE_COCOA_VIEW_POINTER, .{ .Pointer = val });
            if (self.wayland_surface_role_custom) |val|
                ret.set(C.SDL_PROP_WINDOW_CREATE_WAYLAND_SURFACE_ROLE_CUSTOM_BOOLEAN, .{ .Boolean = val });
            if (self.wayland_create_egl_window) |val|
                ret.set(C.SDL_PROP_WINDOW_CREATE_WAYLAND_CREATE_EGL_WINDOW_BOOLEAN, .{ .Boolean = val });
            if (self.wayland_create_wl_surface) |val|
                ret.set(C.SDL_PROP_WINDOW_CREATE_WAYLAND_WL_SURFACE_POINTER, .{ .Pointer = val });
            if (self.win32_hwnd) |val|
                ret.set(C.SDL_PROP_WINDOW_CREATE_WIN32_HWND_POINTER, .{ .Pointer = val });
            if (self.win32_pixel_format_hwnd) |val|
                ret.set(C.SDL_PROP_WINDOW_CREATE_WIN32_PIXEL_FORMAT_HWND_POINTER, .{ .Pointer = val });
            if (self.x11_window) |val|
                ret.set(C.SDL_PROP_WINDOW_CREATE_X11_WINDOW_NUMBER, .{ .Number = @intCast(val) });
            return ret;
        }
    };

    /// Position of a window.
    ///
    /// ## Version
    /// This union is provided without zig-sdl3.
    pub const Position = union(enum) {
        /// Specify the absolute position of the window.
        absolute: i32,
        /// Center the window on the display.
        centered: void,
        /// Put the window wherever I guess.
        undefined: void,

        /// Convert to the SDL representation.
        pub fn toSdl(
            self: Position,
        ) c_int {
            return switch (self) {
                .absolute => |val| @intCast(val),
                .centered => C.SDL_WINDOWPOS_CENTERED,
                .undefined => C.SDL_WINDOWPOS_UNDEFINED,
            };
        }
    };

    /// Create a child popup window of the specified parent window.
    ///
    /// ## Function Parameters
    /// * `self`: Parent window to make a popup for.
    /// * `offset_x`: The x position of the popup window relative to the origin of the parent.
    /// * `offset_y`: The y position of the popup window relative to the origin of the parent.
    /// * `width`: The width of the window.
    /// * `height`: The height of the window.
    /// * `flags`: Window flags that must contain `tooltip` or `popup_menu`.
    ///
    /// ## Return Value
    /// Returns the window created.
    ///
    /// ## Remarks
    /// The flags parameter must contain at least one of the following:
    /// * `tooltip`: The popup window is a tooltip and will not pass any input events.
    /// * `popup_menu`: The popup window is a popup menu. The topmost popup menu will implicitly gain the keyboard focus.
    ///
    /// The following flags are not relevant to popup window creation and will be ignored:
    /// * `minimized`
    /// * `maximized`
    /// * `fullscreen`
    /// * `borderless`
    ///
    /// The following flags are incompatible with popup window creation and will cause it to fail:
    /// * `utility`
    /// * `modal`
    ///
    /// The parent of a popup window can be either a regular, toplevel window, or another popup window.
    ///
    /// Popup windows cannot be minimized, maximized, made fullscreen, raised, flash, be made a modal window,
    /// be the parent of a toplevel window, or grab the mouse and/or keyboard.
    /// Attempts to do so will fail.
    ///
    /// Popup windows implicitly do not have a border/decorations and do not appear on the taskbar/dock or in lists
    /// of windows such as alt-tab menus.
    ///
    /// If a parent window is hidden or destroyed, any child popup windows will be recursively hidden or destroyed as well.
    /// Child popup windows not explicitly hidden will be restored when the parent is shown.
    ///
    /// ## Thread Safety
    /// This function should only be called on the main thread.
    ///
    /// ## Version
    /// This function is available since SDL 3.2.0.
    pub fn createPopup(
        self: Window,
        offset_x: i32,
        offset_y: i32,
        width: u32,
        height: u32,
        flags: WindowFlags,
    ) !Window {
        const ret = C.SDL_CreatePopupWindow(
            self.value,
            @intCast(offset_x),
            @intCast(offset_y),
            @intCast(width),
            @intCast(height),
            flags.toSdl(),
        );
        return .{ .value = try errors.wrapNull(*C.SDL_Window, ret) };
    }

    /// Create a window with the specified dimensions and flags.
    ///
    /// ## Function Parameters
    /// * `title`: The title of the window, in UTF-8 encoding.
    /// * `width`: The width of the window.
    /// * `height`: The height of the window.
    /// * `flags`: Window flags.
    ///
    /// ## Return Value
    /// Returns the window that was created.
    ///
    /// ## Remarks
    /// The window is implicitly shown if `video.Window.WindowFlags.hidden` is not set.
    ///
    /// On Apple's macOS, you must set the `NSHighResolutionCapable` `Info.plist` property to `YES`,
    /// otherwise you will not receive a High-DPI OpenGL canvas.
    ///
    /// The window pixel size may differ from its window coordinate size if the window is on a high pixel density display.
    /// Use `video.Window.getSize()` to query the client area's size in window coordinates,
    /// and `video.Window.getSizeInPixels()` or `renderer.Renderer.getOutputSize()` to query the drawable size in pixels.
    /// Note that the drawable size can vary after the window is created and should be queried again
    /// if you get a `event.Window.pixel_size_changed` event.
    ///
    /// If the window is created with any of the `video.Window.WindowFlags.open_gl` or `video.Window.WindowFlags.vulkan` flags,
    /// then the corresponding LoadLibrary function (`video.gl_load_library()` or `video.vulkan_load_library()`) is called
    /// and the corresponding UnloadLibrary function is called by `video.Window.deinit()`.
    ///
    /// If `video.Window.WindowFlags.vulkan` is specified and there isn't a working Vulkan driver, `video.Window.init()` will fail,
    /// because `video.vulkan_load_library()` will fail.
    ///
    /// If `video.Window.WindowFlags.metal` is specified on an OS that does not support Metal, `video.Window.init()` will fail.
    ///
    /// If you intend to use this window with a `renderer.Renderer`,
    /// you should use `renderer.Render.initWithWindow()` instead of this function, to avoid window flicker.
    ///
    /// On non-Apple devices, SDL requires you to either not link to the Vulkan loader or link to a dynamic library version.
    /// This limitation may be removed in a future version of SDL.
    ///
    /// ## Thread Safety
    /// This function should only be called on the main thread.
    ///
    /// ## Version
    /// This function is available since SDL 3.2.0.
    ///
    /// ## Code Examples
    /// ```zig
    /// const std = @import("std");
    /// const sdl3 = @import("sdl3");
    ///
    /// const SCREEN_WIDTH = 640;
    /// const SCREEN_HEIGHT = 480;
    ///
    /// pub fn main() !void {
    ///     defer sdl3.init.shutdown();
    ///
    ///     const init_flags = sdl3.init.Flags{ .video = true };
    ///     try sdl3.init.init(init_flags);
    ///     defer sdl3.init.quit(init_flags);
    ///
    ///     const window = try sdl3.video.Window.init("Hello SDL3", SCREEN_WIDTH, SCREEN_HEIGHT, .{});
    ///     defer window.deinit();
    ///
    ///     const surface = try window.getSurface();
    ///     try surface.fillRect(null, surface.mapRgb(128, 30, 255));
    ///     try window.updateSurface();
    ///
    ///     while (true) {
    ///         switch ((try sdl3.events.wait(true)).?) {
    ///             .quit => break,
    ///             .terminating => break,
    ///             else => {}
    ///         }
    ///     }
    /// }
    /// ```
    ///
    /// TODO: Switch to example that also shows handling events!!!
    pub fn init(
        title: [:0]const u8,
        width: u32,
        height: u32,
        flags: WindowFlags,
    ) !Window {
        const ret = C.SDL_CreateWindow(
            title,
            @intCast(width),
            @intCast(height),
            flags.toSdl(),
        );
        return .{ .value = try errors.wrapNull(*C.SDL_Window, ret) };
    }

    /// Create a window with the specified properties.
    ///
    /// ## Function Parameters
    /// * `props`: The properties to use.
    ///
    /// ## Return Value
    /// Returns the window that was created along with a properties group that you must free with `properties.Group.deinit()`.
    ///
    /// ## Remarks
    /// The window is implicitly shown if the "hidden" property is not set.
    ///
    /// Windows with the "tooltip" and "menu" properties are popup windows and have the behaviors and guidelines outlined in `video.Window.createPopup()`.
    ///
    /// If this window is being created to be used with a `video.Renderer`, you should not add a graphics API specific property (`video.Window.CreateProperites.open_gl`, etc),
    /// as SDL will handle that internally when it chooses a renderer.
    /// However, SDL might need to recreate your window at that point, which may cause the window to appear briefly, and then flicker as it is recreated.
    /// The correct approach to this is to create the window with the `video.Window.CreateProperites.hidden` property set to true, then create the renderer,
    /// then show the window with `video.Window.show()`.
    ///
    /// ## Thread Safety
    /// This function should only be called on the main thread.
    ///
    /// ## Version
    /// This function is available since SDL 3.2.0.
    ///
    /// ## Code Examples
    /// TODO: ADD EXAMPLE!!!
    pub fn initWithProperties(
        props: CreateProperties,
    ) !struct { window: Window, properties: properties.Group } {
        const group = try props.toProperties();
        errdefer group.deinit();

        const window = try errors.wrapNull(*C.SDL_Window, C.SDL_CreateWindowWithProperties(group.value));
        return .{ .window = window, .properties = group };
    }

    /// Destroy a window.
    ///
    /// ## Function Parameters
    /// * `self`: The window to destroy.
    ///
    /// ## Remarks
    /// Any child windows owned by the window will be recursively destroyed as well.
    ///
    /// Note that on some platforms, the visible window may not actually be removed from the screen until the SDL event loop is pumped again,
    /// even though the `video.Window` is no longer valid after this call.
    ///
    /// ## Thread Safety
    /// This function should only be called on the main thread.
    ///
    /// ## Version
    /// This function is available since SDL 3.2.0.
    pub fn deinit(
        self: Window,
    ) void {
        C.SDL_DestroyWindow(self.value);
    }

    /// Destroy the surface associated with the window.
    ///
    /// ## Function Parameters
    /// * `self`: The window to update.
    ///
    /// ## Thread Safety
    /// This function should only be called on the main thread.
    ///
    /// ## Version
    /// This function is available since SDL 3.2.0.
    pub fn destroySurface(
        self: Window,
    ) !void {
        const ret = C.SDL_DestroyWindowSurface(self.value);
        return errors.wrapCallBool(ret);
    }

    /// Request a window to demand attention from the user.
    ///
    /// ## Function parameters
    /// * `self`: The window to be flashed.
    /// * `operation`: The operation to perform.
    ///
    /// ## Thread Safety
    /// This function should only be called on the main thread.
    ///
    /// ## Version
    /// This function is available since SDL 3.2.0.
    pub fn flash(
        self: Window,
        operation: FlashOperation,
    ) !void {
        const ret = C.SDL_FlashWindow(self.value, operation.toSdl());
        return errors.wrapCallBool(ret);
    }

    /// Get the window that currently has an input grab enabled.
    ///
    /// ## Return Value
    /// Returns the window if input is grabbed or `null` otherwise.
    ///
    /// ## Thread Safety
    /// This function should only be called on the main thread.
    ///
    /// ## Version
    /// This function is available since SDL 3.2.0.
    pub fn getGrabbed() ?Window {
        return .{ .value = C.SDL_GetGrabbedWindow() orelse return null };
    }
 
    /// Get the size of a window's client area.
    ///
    /// ## Function Parameters
    /// * `self`: The window to query the width and height from.
    ///
    /// ## Return Value
    /// The minimum and maximum aspect ratio of the window.
    ///
    /// ## Thread Safety
    /// This function should only be called on the main thread.
    ///
    /// ## Version
    /// This function is available since SDL 3.2.0.
    pub fn getAspectRatio(
        self: Window,
    ) !struct { min_aspect: f32, max_aspect: f32 } {
        var min_aspect: f32 = undefined;
        var max_aspect: f32 = undefined;
        const ret = C.SDL_GetWindowAspectRatio(
            self.value,
            &min_aspect,
            &max_aspect,
        );
        try errors.wrapCallBool(ret);
        return .{ .min_aspect = min_aspect, .max_aspect = max_aspect };
    }

    /// Get the size of a window's borders (decorations) around the client area.
    ///
    /// ## Function Parameters
    /// * `self`: The window to query the size values of the border (decorations) from.
    ///
    /// ## Return Value
    /// Returns the border size for each side of the window.
    ///
    /// ## Remarks
    /// Note: This function may fail on systems where the window has not yet been decorated by the display server (for example, immediately after calling `video.Window.init()`).
    /// It is recommended that you wait at least until the window has been presented and composited,
    /// so that the window system has a chance to decorate the window and provide the border dimensions to SDL.
    ///
    /// This function also returns false if getting the information is not supported.
    ///
    /// ## Thread Safety
    /// This function should only be called on the main thread.
    ///
    /// ## Version
    /// This function is available since SDL 3.2.0.
    pub fn getBordersSize(
        self: Window,
    ) struct { top: u32, left: u32, bottom: u32, right: u32 } {
        var top: c_int = undefined;
        var left: c_int = undefined;
        var bottom: c_int = undefined;
        var right: c_int = undefined;
        const ret = C.SDL_GetWindowBordersSize(
            self.value,
            &top,
            &left,
            &bottom,
            &right,
        );
        try errors.wrapCallBool(ret);
        return .{ .top = @intCast(top), .left = @intCast(left), .bottom = @intCast(bottom), .right = @intCast(right) };
    }

    /// Get the content display scale relative to a window's pixel size.
    ///
    /// ## Function Parameters
    /// * `self`: The window to query.
    ///
    /// ## Return Value
    /// Returns the display scale.
    ///
    /// ## Remarks
    /// This is a combination of the window pixel density and the display content scale, and is the expected scale for displaying content in this window.
    /// For example, if a 3840x2160 window had a display scale of 2.0, the user expects the content to take twice as many pixels and be the same physical size
    /// as if it were being displayed in a 1920x1080 window with a display scale of 1.0.
    ///
    /// Conceptually this value corresponds to the scale display setting, and is updated when that setting is changed,
    /// or the window moves to a display with a different scale setting.
    ///
    /// ## Thread Safety
    /// This function should only be called on the main thread.
    ///
    /// ## Version
    /// This function is available since SDL 3.2.0.
    pub fn getDisplayScale(
        self: Window,
    ) !f32 {
        const ret = C.SDL_GetWindowDisplayScale(self.value);
        return errors.wrapCall(f32, ret, 0);
    }

    /// Get the window flags.
    ///
    /// ## Function Parameters
    /// * `self`: The window to query.
    ///
    /// ## Return Value
    /// Returns the flags associated with the window.
    ///
    /// ## Thread Safety
    /// This function should only be called on the main thread.
    ///
    /// ## Version
    /// This function is available since SDL 3.2.0.
    pub fn getFlags(
        self: Window,
    ) WindowFlags {
        return WindowFlags.fromSdl(C.SDL_GetWindowFlags(self.value));
    }

    /// Get a window from a stored ID.
    ///
    /// ## Function Parameters
    /// * `id`: The ID of the window.
    ///
    /// ## Return Value
    /// Returns the window associated with `id`.
    ///
    /// ## Remarks
    /// The numeric ID is what `event.Window` references, and is necessary to map these events to specific `video.Window` objects.
    ///
    /// ## Thread Safety
    /// This function should only be called on the main thread.
    ///
    /// ## Version
    /// This function is available since SDL 3.2.0.
    pub fn fromID(
        id: WindowID,
    ) !Window {
        const ret = C.SDL_GetWindowFromID(id);
        return .{ .value = try errors.wrapNull(*C.SDL_Window, ret) };
    }

    /// Query the display mode to use when a window is visible at fullscreen.
    ///
    /// ## Function Parameters
    /// * `self`: The window to query.
    ///
    /// ## Return Value
    /// Returns a pointer to the exclusive fullscreen mode or `null` for borderless fullscreen desktop mode.
    ///
    /// ## Thread Safety
    /// This function should only be called on the main thread.
    ///
    /// ## Version
    /// This function is available since SDL 3.2.0.
    pub fn getFullscreenMode(
        self: Window,
    ) !DisplayMode {
        const ret = C.SDL_GetWindowFullscreenMode(self.value);
        if (ret) |val| {
            return DisplayMode.fromSdl(val.*);
        }
        return null;
    }

    /// Get the numeric ID of a window.
    ///
    /// ## Remarks
    /// The numeric ID is what `video.WindowEvent` references, and is necessary to map these events to specific `video.Window` objects.
    ///
    /// ## Thread Safety
    /// This function should only be called on the main thread.
    ///
    /// ## Version
    /// This function is available since SDL 3.2.0.
    pub fn getID(
        self: Window,
    ) !WindowID {
        const ret = C.SDL_GetWindowID(self.value);
        return errors.wrapCall(WindowID, ret, 0);
    }

    /// Get a window's keyboard grab mode.
    ///
    /// ## Return Value
    /// Returns true if keyboard is grabbed, and false otherwise.
    ///
    /// ## Thread Safety
    /// This function should only be called on the main thread.
    ///
    /// ## Version
    /// This function is available since SDL 3.2.0.
    pub fn getKeyboardGrab(
        self: Window,
    ) bool {
        return C.SDL_GetWindowKeyboardGrab(self.value);
    }

    /// Get the maximum size of a window's client area.
    ///
    /// ## Thread Safety
    /// This function should only be called on the main thread.
    ///
    /// ## Version
    /// This function is available since SDL 3.2.0.
    pub fn getMaximumSize(
        self: Window,
    ) struct { width: u32, height: u32 } {
        var width: c_int = undefined;
        var height: c_int = undefined;
        const ret = C.SDL_GetWindowMaximumSize(self.value, &width, &height);
        errors.wrapCallBool(ret);
        return .{ .width = @intCast(width), .height = @intCast(height) };
    }

    /// Get the minimum size of a window's client area.
    ///
    /// ## Thread Safety
    /// This function should only be called on the main thread.
    ///
    /// ## Version
    /// This function is available since SDL 3.2.0.
    pub fn getMinimumSize(
        self: Window,
    ) struct { width: u32, height: u32 } {
        var width: c_int = undefined;
        var height: c_int = undefined;
        const ret = C.SDL_GetWindowMinimumSize(self.value, &width, &height);
        errors.wrapCallBool(ret);
        return .{ .width = @intCast(width), .height = @intCast(height) };        
    }

    /// Get a window's mouse grab mode.
    ///
    /// ## Thread Safety
    /// This function should only be called on the main thread.
    ///
    /// ## Version
    /// This function is available since SDL 3.2.0.
    pub fn getMouseGrab(
        self: Window,
    ) bool {
        return C.SDL_GetWindowMouseGrab(self.value);
    }

    /// Get the mouse confinement rectangle of a window.
    ///
    /// ## Return Value
    /// Returns a pointer to the mouse confinement rectangle of a window.
    ///
    /// ## Thread Safety
    /// This function should only be called on the main thread.
    ///
    /// ## Version
    /// This function is available since SDL 3.2.0.
    pub fn getMouseRect(
        self: Window,
    ) !rect.IRect {
        const ret = C.SDL_GetWindowMouseRect(self.value);
        return rect.IRect.fromSdl(errors.wrapCall(C.SDL_Rect, ret, null));
    }

    /// Get the opacity of a window.
    ///
    /// ## Return Value 
    /// Returns the opacity, (0.0f - transparent, 1.0f - opaque).
    ///
    /// ## Remarks
    /// If transparency isn't supported on this platform, opacity will be returned as 1.0f without error.
    ///
    /// ## Thread Safety
    /// This function should only be called on the main thread.
    ///
    /// ## Version
    /// This function is available since SDL 3.2.0.
    pub fn getOpacity(
        self: Window,
    ) !f32 {
        const ret = C.SDL_GetWindowOpacity(self.value);
        return try errors.wrapCall(f32, ret, -1);
    }

    /// Get parent of a window.
    ///
    /// ## Return Value
    /// Returns the parent of the window on success or null if the window has no parent.
    ///
    /// ## Thread Safety
    /// This function should only be called on the main thread.
    ///
    /// ## Version
    /// This function is available since SDL 3.2.0.
    pub fn getParent(
        self: Window,
    ) !Window {
        const ret = C.SDL_GetWindowParent(self.value);
        if (ret == null)
            return null;
        return .{ .value = ret };
    }

    /// Get the pixel density of a window.
    ///
    /// ## Return Value
    /// Returns the pixel density.
    ///
    /// ## Remarks
    /// This is a ratio of pixel size to window size.
    /// For example, if the window is 1920x1080 and it has a high density back buffer of 3840x2160 pixels, it would have a pixel density of 2.0.
    ///
    /// ## Thread Safety
    /// This function should only be called on the main thread.
    ///
    /// ## Version
    /// This function is available since SDL 3.2.0.
    pub fn getPixelDensity(
        self: Window,
    ) !f32 {
        const ret = C.SDL_GetWindowPixelDensity(self.value);
        return try errors.wrapCall(f32, ret, 0);
    }

    /// Get the pixel format associated with the window.
    ///
    /// ## Return Value
    /// Returns the pixel format of the window on success or `pixels.Format.unknown` on failure; call `errors.get()` for more information.
    ///
    /// ## Thread Safety
    /// This function should only be called on the main thread.
    ///
    /// ## Version
    /// This function is available since SDL 3.2.0.
    pub fn getPixelFormat(
        self: Window,
<<<<<<< HEAD
    ) !pixels.Format {
=======
    ) pixels.Format {
>>>>>>> 4a1ffe2a
        const ret = C.SDL_GetWindowPixelFormat(self.value);
        try errors.wrapCall(c_int, ret, 0);
        return .{ .value = ret };
    }

    /// Get the position of a window.
    ///
    /// ## Remarks
    /// This is the current position of the window as last reported by the windowing system.
    ///
    /// If you do not need the value for one of the positions a null may be passed in the x or y parameter.
    ///
    /// ## Thread Safety
    /// This function should only be called on the main thread.
    ///
    /// ## Version
    /// This function is available since SDL 3.2.0.
    pub fn getWindowPosition(
        self: Window,
    ) !struct { x: i32, height: i32 } {
        var x: c_int = undefined;
        var y: c_int = undefined;
        const ret = C.SDL_GetWindowPosition(self.value, &x, &y);
        try errors.wrapCallBool(ret);
        return .{ .x = @intCast(x), .y = @intCast(y) };
    }

        /// Get the size of the window's client area.
    /// 
    /// ## Return Value
    /// Returns the size of the window's client area.
    ///
    /// ## Remarks
    /// The window pixel size may differ from its window coordinate size if the window is on a high pixel density display.
    /// Use `video.Window.getWindowSizeInPixels()` or `video.render.Renderer.getOutputSize()` to get the real client area size in pixels.
    ///
    /// ## Thread Safety
    /// This function should only be called on the main thread.
    ///
    /// ## Version
    /// This function is available since SDL 3.2.0.
    pub fn getSize(
        self: Window,
    ) !struct{ width: u32, height: u32 } {
        var width: c_int = undefined;
        var height: c_int = undefined;
        const ret = C.SDL_GetWindowSize(self.value, &width, &height);
        try errors.wrapCallBool(ret);
        return .{ .width = @intCast(width), .height = @intCast(height) };
    }

    /// Get the size of the window's client area in pixels.
    ///
    /// ## Return Value
    /// Returns the size of the window's client area in pixels.
    ///
    /// ## Remarks
    /// The window pixel size may differ from its window coordinate size if the window is on a high pixel density display.
    /// Use `video.Window.getSizeInPixels()` or `video.render.Renderer.getOutputSize()` to get the real client area size in pixels.
    ///
    /// ## Thread Safety
    /// This function should only be called on the main thread.
    ///
    /// ## Version
    /// This function is available since SDL 3.2.0.
    pub fn getSizeInPixels(
        self: Window,
    ) !struct{ width: u32, height: u32 } {
        var width: c_int = undefined;
        var height: c_int = undefined;
        const ret = C.SDL_GetWindowSizeInPixels(self.value, &width, &height);
        try errors.wrapCallBool(ret);
        return .{ .width = @intCast(width), .height = @intCast(height) };
    }

    /// Get the SDL surface associated with the window.
    ///
    /// ## Remarks
    /// A new surface will be created with the optimal format for the window, if necessary.
    /// This surface will be freed when the window is destroyed. Do not free this surface.
    ///
    /// This surface will be invalidated if the window is resized.
    /// After resizing a window this function must be called again to return a valid surface.
    ///
    /// You may not combine this with 3D or the rendering API on this window.
    ///
    /// This function is affected by SDL_HINT_FRAMEBUFFER_ACCELERATION.
    ///
    /// ## Thread Safety
    /// This function should only be called on the main thread.
    ///
    /// ## Version
    /// This function is available since SDL 3.2.0.
    pub fn getSurface(
        self: Window,
    ) !surface.Surface {
        const ret = C.SDL_GetWindowSurface(self.value);
        if (ret == null)
            return error.SdlError;
        
        return surface.Surface{ .value = ret };
    }

    /// Hide a window.
    ///
    /// ## Thread Safety
    /// This function should only be called on the main thread.
    ///
    /// ## Version
    /// This function is available since SDL 3.2.0.
    pub fn hide(
        self: Window,
    ) !void {
        const ret = C.SDL_HideWindow(self.value);
        try errors.wrapCallBool(ret);
    }

    /// Request that the window be made as large as possible.
    ///
    /// ## Remarks
    /// Non-resizable windows can't be maximized. The window must have the `video.WindowFlags.resizable` flag set, or this will have no effect.
    ///
    /// On some windowing systems this request is asynchronous and the new window state may not have have been applied immediately upon the return of this function.
    /// If an immediate change is required, call `video.Window.sync()` to block until the changes have taken effect.
    ///
    /// When the window state changes, an `events.Type.window_maximized` event will be emitted. Note that, as this is just a request, the windowing system can deny the state change.
    ///
    /// When maximizing a window, whether the constraints set via `video.Window.setMaximumSize()` are honored depends on the policy of the window manager.
    /// Win32 and macOS enforce the constraints when maximizing, while X11 and Wayland window managers may vary.
    ///
    /// ## Thread Safety
    /// This function should only be called on the main thread.
    ///
    /// ## Version
    /// This function is available since SDL 3.2.0.
    pub fn maximize(
        self: Window,
    ) !void {
        const ret = C.SDL_MaximizeWindow(self.window);
        try errors.wrapCallBool(ret);
    }

    /// Request that the window be minimized to an iconic representation.
    ///
    /// ## Remarks
    /// If the window is in a fullscreen state, this request has no direct effect.
    /// It may alter the state the window is returned to when leaving fullscreen.
    ///
    /// On some windowing systems this request is asynchronous and the new window state may not have been applied immediately upon the return of this function.
    /// If an immediate change is required, call `video.Window.sync()` to block until the changes have taken effect.
    ///
    /// When the window state changes, an `events.Type.window_minimized` event will be emitted. Note that, as this is just a request, the windowing system can deny the state change.
    ///
    /// ## Thread Safety
    /// This function should only be called on the main thread.
    ///
    /// ## Version
    /// This function is available since SDL 3.2.0.
    pub fn minimize(
        self: Window,
    ) !void {
        const ret = C.SDL_MinimizeWindow(self.value);
        try errors.wrapCallBool(ret);
    }

    /// Request that a window be raised above other windows and gain the input focus.
    ///
    /// ## Remarks
    /// The result of this request is subject to desktop window manager policy, particularly if raising the requested window would result in stealing focus from another application.
    /// If the window is successfully raised and gains input focus, an `events.Type.window_focus_gained` event will be emitted, and the window will have the `video.WindowFlags.input_focus` flag set.
    ///
    /// ## Thread Safety
    /// This function should only be called on the main thread.
    ///
    /// ## Version
    /// This function is available since SDL 3.2.0.
    pub fn raise(
        self: Window,
    ) !void {
        const ret = C.SDL_RaiseWindow(self.value);
        try errors.wrapCallBool(ret);
    }

    /// Request that the size and position of a minimized or maximized window be restored.
    ///
    /// ## Remarks
    /// If the window is in a fullscreen state, this request has no direct effect.
    /// It may alter the state the window is returned to when leaving fullscreen.
    ///
    /// On some windowing systems this request is asynchronous and the new window state may not have have been applied immediately upon the return of this function.
    /// If an immediate change is required, call `video.Window.sync()` to block until the changes have taken effect.
    ///
    /// When the window state changes, an `events.Type.window_restored` event will be emitted.
    /// Note that, as this is just a request, the windowing system can deny the state change.
    ///
    /// ## Thread Safety
    /// This function should only be called on the main thread.
    ///
    /// ## Version
    /// This function is available since SDL 3.2.0.
    pub fn restore(
        self: Window,
    ) !void {
        const ret = C.SDL_RestoreWindow(self.value);
        try errors.wrapCallBool(ret);
    } 

    /// Set the window to always be above the others.
    ///
    /// ## Remarks
    /// This will add or remove the window's `video.WindowFlags.always_on_top` flag. This will bring the window to the front and keep the window above the rest.
    ///
    /// ## Thread Safety
    /// This function should only be called on the main thread.
    ///
    /// ## Version
    /// This function is available since SDL 3.2.0.
    pub fn setAlwaysOnTop(
        self: Window,
        on_top: bool,
    ) !void {
        const ret = C.SDL_SetWindowAlwaysOnTop(self.value, on_top);
        try errors.wrapCallBool(ret);
    }

    /// Request that the aspect ratio of a window's client area be set.
    ///
    /// ## Remarks
    /// The aspect ratio is the ratio of width divided by height, e.g. 2560x1600 would be 1.6.
    /// Larger aspect ratios are wider and smaller aspect ratios are narrower.
    ///
    /// If, at the time of this request, the window in a fixed-size state, such as maximized or fullscreen,
    /// the request will be deferred until the window exits this state and becomes resizable again.
    ///
    /// On some windowing systems, this request is asynchronous and the new window aspect ratio may not have have been applied immediately upon the return of this function.
    /// If an immediate change is required, call `video.Window.sync()` to block until the changes have taken effect.
    ///
    /// When the window size changes, an `events.Type.window_resized` event will be emitted with the new window dimensions.
    /// Note that the new dimensions may not match the exact aspect ratio requested, as some windowing systems can restrict the window size in certain scenarios (e.g. constraining the size of the content area to remain within the usable desktop bounds).
    /// Additionally, as this is just a request, it can be denied by the windowing system.
    ///
    /// ## Thread Safety
    /// This function should only be called on the main thread.
    ///
    /// ## Version
    /// This function is available since SDL 3.2.0.
    pub fn setAspectRatio(
        self: Window,
        min_aspect: f32,
        max_aspect: f32,
    ) !void {
        const ret = C.SDL_SetWindowAspectRatio(self.value, min_aspect, max_aspect);
        try errors.wrapCallBool(ret);
    }

    /// Set the border state of a window.
    ///
    /// ## Remarks
    /// This will add or remove the window's `video.WindowFlags.borderless` flag and add or remove the border from the actual window.
    /// This is a no-op if the window's border already matches the requested state.
    ///
    /// You can't change the border state of a fullscreen window.
    ///
    /// ## Thread Safety
    /// This function should only be called on the main thread.
    ///
    /// ## Version
    /// This function is available since SDL 3.2.0.
    pub fn setBordered(
        self: Window,
        bordered: bool,
    ) !void {
        const ret = C.SDL_SetWindowBordered(self.value, bordered);
        try errors.wrapCallBool(ret);
    }

    /// Set whether the window may have input focus.
    ///
    /// ## Thread Safety
    /// This function should only be called on the main thread.
    ///
    /// ## Version
    /// This function is available since SDL 3.2.0.
    pub fn setFocusable(
        self: Window,
        focusable: bool,
    ) !void {
        const ret = C.SDL_SetWindowFocusable(self.value, focusable);
        try errors.wrapCallBool(ret);
    }

    /// Request that the window's fullscreen state be changed.
    ///
    /// ## Remarks
    /// By default a window in fullscreen state uses borderless fullscreen desktop mode, but a specific exclusive display mode can be set using `video.Window.setFullscreenMode()`.
    ///
    /// On some windowing systems this request is asynchronous and the new fullscreen state may not have have been applied immediately upon the return of this function.
    /// If an immediate change is required, call `video.Window.sync()` to block until the changes have taken effect.
    ///
    /// When the window state changes, an `events.Type.window_enter_fullscreen` or `events.Type.window_leave_fullscreen` event will be emitted.
    /// Note that, as this is just a request, it can be denied by the windowing system.
    ///
    /// ## Thread Safety
    /// This function should only be called on the main thread.
    ///
    /// ## Version
    /// This function is available since SDL 3.2.0.
    pub fn setFullscreen(
        self: Window,
        fullscreen: bool,
    ) !void {
        const ret = C.SDL_SetWindowFullscreen(self.value, fullscreen);
        try errors.wrapCallBool(ret);
    }

    /// Set the display mode to use when a window is visible and fullscreen.
    /// 
    /// ## Remarks
    /// This only affects the display mode used when the window is fullscreen. To change the window size when the window is not fullscreen, use `video.Window.setSize()`.
    ///
    /// If the window is currently in the fullscreen state, this request is asynchronous on some windowing systems and the new mode dimensions may not be applied immediately upon the return of this function.
    /// If an immediate change is required, call `video.Window.sync()` to block until the changes have taken effect.
    ///
    /// When the new mode takes effect, an `events.Type.window_resized` and/or an `events.Type.window_pixel_size_changed`event will be emitted with the new mode dimensions.
    ///
    /// ## Thread Safety
    /// This function should only be called on the main thread.
    ///
    /// ## Version
    /// This function is available since SDL 3.2.0.
    pub fn setFullscreenMode(
        self: Window,
        mode: DisplayMode,
    ) !void {
        const ret = C.SDL_SetWindowFullscreenMode(self.value, @constCast(&mode.toSdl()));
        try errors.wrapCallBool(ret);
    }

    /// Set the icon for a window.
    ///
    /// ## Remarks
    /// If this function is passed a surface with alternate representations, the surface will be interpreted as the content to be used for 100% display scale, and the alternate representations will be used for high DPI situations.
    /// For example, if the original surface is 32x32, then on a 2x macOS display or 200% display scale on Windows, a 64x64 version of the image will be used, if available.
    /// If a matching version of the image isn't available, the closest larger size image will be downscaled to the appropriate size and be used instead, if available.
    /// Otherwise, the closest smaller image will be upscaled and be used instead.
    ///
    /// ## Thread Safety
    /// This function should only be called on the main thread.
    ///
    /// ## Version
    /// This function is available since SDL 3.2.0.
    pub fn setIcon(
        self: Window,
        icon: surface.Surface,
    ) !void {
        const ret = C.SDL_SetWindowFullscreenMode(self.value, icon.value);
        try errors.wrapCallBool(ret);
    }

    /// Set a window's keyboard grab mode.
    ///
    /// ## Remarks
    /// Keyboard grab enables capture of system keyboard shortcuts like Alt+Tab or the Meta/Super key.
    /// Note that not all system keyboard shortcuts can be captured by applications (one example is Ctrl+Alt+Del on Windows).
    ///
    /// This is primarily intended for specialized applications such as VNC clients or VM frontends. Normal games should not use keyboard grab.
    ///
    /// When keyboard grab is enabled, SDL will continue to handle Alt+Tab when the window is full-screen to ensure the user is not trapped in your application.
    /// If you have a custom keyboard shortcut to exit fullscreen mode, you may suppress this behavior with SDL_HINT_ALLOW_ALT_TAB_WHILE_GRABBED.
    ///
    /// If the caller enables a grab while another window is currently grabbed, the other window loses its grab in favor of the caller's window.
    ///
    /// ## Thread Safety
    /// This function should only be called on the main thread.
    ///
    /// ## Version
    /// This function is available since SDL 3.2.0.
    pub fn setKeyboardGrab(
        self: Window,
        grabbed: bool,
    ) !void {
        const ret = C.SDL_SetWindowKeyboardGrab(self.value, grabbed);
        try errors.wrapCallBool(ret);
    }

    /// Set the maximum size of a window's client area.
    ///
    /// ## Thread Safety
    /// This function should only be called on the main thread.
    ///
    /// ## Version
    /// This function is available since SDL 3.2.0.
    pub fn setMaximumSize(
        self: Window,
        max_width: u32,
        max_height: u32,
    ) !void {
        const ret = C.SDL_SetWindowMaximumSize(self.value, &@intCast(max_width), &@intCast(max_height));
        try errors.wrapCallBool(ret);
    }

    /// Set the minimum size of a window's client area.
    ///
    /// ## Thread Safety
    /// This function should only be called on the main thread.
    ///
    /// ## Version
    /// This function is available since SDL 3.2.0.
    pub fn setMinimumSize(
        self: Window,
        min_width: u32,
        min_height: u32,
    ) !void {
        const ret = C.SDL_SetWindowMinimumSize(self.value, &@intCast(min_width), &@intCast(min_height));
        try errors.wrapCallBool(ret);
    }

    /// Toggle the state of the window as modal.
    ///
    /// ## Remarks
    /// To enable modal status on a window, the window must currently be the child window of a parent, or toggling modal status on will fail.
    ///
    /// ## Thread Safety
    /// This function should only be called on the main thread.
    ///
    /// ## Version
    /// This function is available since SDL 3.2.0.
    pub fn setModal(
        self: Window,
        modal: bool,
    ) !void {
        const ret = C.SDL_SetWindowModal(self.value, modal);
        try errors.wrapCallBool(ret);
    }

    /// Set a window's mouse grab mode.
    ///
    /// ## Remarks
    /// Mouse grab confines the mouse cursor to the window.
    ///
    /// ## Thread Safety
    /// This function should only be called on the main thread.
    ///
    /// ## Version
    /// This function is available since SDL 3.2.0.
    pub fn setMouseGrab(
        self: Window,
        grabbed: bool,
    ) !void {
        const ret = C.SDL_SetWindowMouseGrab(self.value, grabbed);
        try errors.wrapCallBool(ret);
    }

    /// Confines the cursor to the specified area of a window.
    ///
    /// ## Remarks
    /// Note that this does NOT grab the cursor, it only defines the area a cursor is restricted to when the window has mouse focus.
    ///
    /// ## Thread Safety
    /// This function should only be called on the main thread.
    ///
    /// ## Version
    /// This function is available since SDL 3.2.0.
    pub fn setMouseRect(
        self: Window,
        area: ?rect.IRect,
    ) !void {
        const area_sdl: ?C.SDL_Rect = if (area == null) null else area.?.toSdl();
        const ret = C.SDL_SetWindowMouseRect(
            self.value,
            if (area_sdl == null) null else &(area_sdl.?),
        );
        try errors.wrapCallBool(ret);
    }

    /// Set the opacity for a window.
    ///
    /// ## Remarks
    /// The parameter `opacity` will be clamped internally between 0.0f (transparent) and 1.0f (opaque).
    ///
    /// This function also returns an error if setting the opacity isn't supported.
    ///
    /// ## Thread Safety
    /// This function should only be called on the main thread.
    ///
    /// ## Version
    /// This function is available since SDL 3.2.0.
    pub fn setOpacity(
        self: Window,
        opacity: f32,
    ) !void {
        const ret = C.SDL_SetWindowOpacity(self.value, opacity);
        try errors.wrapCallBool(ret);
    }

    /// Set the window as a child of a parent window.
    ///
    /// ## Remarks
    /// If the window is already the child of an existing window, it will be reparented to the new owner.
    /// Setting the parent window to null unparents the window and removes child window status.
    ///
    /// If a parent window is hidden or destroyed, the operation will be recursively applied to child windows.
    /// Child windows hidden with the parent that did not have their hidden status explicitly set will be restored when the parent is shown.
    ///
    /// Attempting to set the parent of a window that is currently in the modal state will fail.
    /// Use `video.Window.setModal()` to cancel the modal status before attempting to change the parent.
    ///
    /// Popup windows cannot change parents and attempts to do so will fail.
    ///
    /// Setting a parent window that is currently the sibling or descendent of the child window results in undefined behavior.
    ///
    /// ## Thread Safety
    /// This function should only be called on the main thread.
    ///
    /// ## Version
    /// This function is available since SDL 3.2.0.
    pub fn setParent(
        self: Window,
        parent: ?Window,
    ) !void {
        const ret = C.SDL_SetWindowParent(
            self.value,
            if (parent == null) null or parent.?.value,
        );
        try errors.wrapCallBool(ret);
    }

    /// Request that the window's position be set.
    ///
    /// ## Remarks
    /// If the window is in an exclusive fullscreen or maximized state, this request has no effect.
    ///
    /// This can be used to reposition fullscreen-desktop windows onto a different display, however,
    /// as exclusive fullscreen windows are locked to a specific display, they can only be repositioned programmatically via `video.Window.setFullScreenMode()`.
    ///
    /// On some windowing systems this request is asynchronous and the new coordinates may not have have been applied immediately upon the return of this function.
    /// If an immediate change is required, call `video.Window.sync()` to block until the changes have taken effect.
    ///
    /// When the window position changes, an `events.Type.window_moved` event will be emitted with the window's new coordinates.
    /// Note that the new coordinates may not match the exact coordinates requested, as some windowing systems can restrict the position of the window in certain scenarios (e.g. constraining the position so the window is always within desktop bounds).
    /// Additionally, as this is just a request, it can be denied by the windowing system.
    ///
    /// ## Thread Safety
    /// This function should only be called on the main thread.
    ///
    /// ## Version
    /// This function is available since SDL 3.2.0.
    pub fn setPosition(
        self: Window,
        x: i32,
        y: i32,
    ) !void {
        const ret = C.SDL_SetWindowPosition(
            self.value,
            @intCast(x),
            @intCast(y),
        );
        try errors.wrapCallBool(ret);
    }

    /// Set the user-resizable state of a window.
    ///
    /// ## Remarks
    /// This will add or remove the window's `video.WindowFlags.resizable` flag and allow/disallow user resizing of the window.
    /// This is a no-op if the window's resizable state already matches the requested state.
    ///
    /// You can't change the resizable state of a fullscreen window.
    ///
    /// ## Thread Safety
    /// This function should only be called on the main thread.
    ///
    /// ## Version
    /// This function is available since SDL 3.2.0.
    pub fn setResizable(
        self: Window,
        resizable: bool,
    ) !void {
        const ret = C.SDL_SetWindowResizable(self.value, resizable);
        try errors.wrapCallBool(ret);
    }

    /// Set the shape of a transparent window.
    ///
    /// ## Remarks
    /// This sets the alpha channel of a transparent window and any fully transparent areas are also transparent to mouse clicks.
    /// If you are using something besides the SDL render API, then you are responsible for drawing the alpha channel of the window to match the shape alpha channel to get consistent cross-platform results.
    ///
    /// The shape is copied inside this function, so you can free it afterwards.
    /// If your shape surface changes, you should call `video.Window.setShape()` again to update the window.
    /// This is an expensive operation, so should be done sparingly.
    ///
    /// The window must have been created with the `video.WindowFlags.transparent` flag.
    ///
    /// ## Thread Safety
    /// This function should only be called on the main thread.
    ///
    /// ## Version
    /// This function is available since SDL 3.2.0.
    pub fn setShape(
        self: Window,
        shape: surface.Surface,
    ) !void {
        const ret = C.SDL_SetWindowShape(self.value, shape.value);
        try errors.wrapCallBool(ret);
    }

    /// Request that the size of a window's client area be set.
    ///
    /// ## Remarks
    /// If the window is in a fullscreen or maximized state, this request has no effect.
    ///
    /// To change the exclusive fullscreen mode of a window, use `video.Window.setFullScreenMode()`.
    ///
    /// On some windowing systems, this request is asynchronous and the new window size may not have have been applied immediately upon the return of this function.
    /// If an immediate change is required, call `video.Window.sync()` to block until the changes have taken effect.
    ///
    /// When the window size changes, an `events.Type.window_resized` event will be emitted with the new window dimensions.
    /// Note that the new dimensions may not match the exact size requested, as some windowing systems can restrict the window size in certain scenarios (e.g. constraining the size of the content area to remain within the usable desktop bounds).
    /// Additionally, as this is just a request, it can be denied by the windowing system.
    ///
    /// ## Thread Safety
    /// This function should only be called on the main thread.
    ///
    /// ## Version
    /// This function is available since SDL 3.2.0.
    pub fn setSize(
        self: Window,
        width: u32,
        height: u32,
    ) !void {
        const ret = C.SDL_SetWindowSize(
            self.value,
            @intCast(width),
            @intCast(height),
        );
        try errors.wrapCallBool(ret);
    }

    /// Set the title of a window.
    ///
    /// ## Remarks
    /// This string is expected to be in UTF-8 encoding.
    ///
    /// ## Thread Safety
    /// This function should only be called on the main thread.
    ///
    /// ## Version
    /// This function is available since SDL 3.2.0.
    pub fn setTitle(
        self: Window,
        title: [:0]const u8,
    ) !void {
        const ret = C.SDL_SetWindowTitle(self.value, title);
        try errors.wrapCallBool(ret);
    }

    /// Show a window.
    ///
    /// ## Thread Safety
    /// This function should only be called on the main thread.
    ///
    /// ## Version
    /// This function is available since SDL 3.2.0.
    pub fn show(
        self: Window,
    ) !void {
        const ret = C.SDL_ShowWindow(self.value);
        try errors.wrapCallBool(ret);
    }

    /// Block until any pending window state is finalized.
    ///
    /// ## Remarks
    /// On asynchronous windowing systems, this acts as a synchronization barrier for pending window state.
    /// It will attempt to wait until any pending window state has been applied and is guaranteed to return within finite time.
    /// Note that for how long it can potentially block depends on the underlying window system,
    /// as window state changes may involve somewhat lengthy animations that must complete before the window is in its final requested state.
    ///
    /// On windowing systems where changes are immediate, this does nothing.
    ///
    /// ## Thread Safety
    /// This function should only be called on the main thread.
    ///
    /// ## Version
    /// This function is available since SDL 3.2.0.
    pub fn sync(
        self: Window,
    ) !void {
        const ret = C.SDL_SyncWindow(self.value);
        try errors.wrapCallBool(ret);
    }

    /// Copy the window surface to the screen.
    ///
    /// ## Remarks
    /// This is the function you use to reflect any changes to the surface on the screen.
    ///
    /// This function is equivalent to the SDL 1.2 API SDL_Flip().
    ///
    /// ## Thread Safety
    /// This function should only be called on the main thread.
    ///
    /// ## Version
    /// This function is available since SDL 3.2.0.
    pub fn updateSurface(
        self: Window,
    ) !void {
        const ret = C.SDL_UpdateWindowSurface(self.value);
        try errors.wrapCallBool(ret);
    }

    /// Return whether the window has a surface associated with it.
    ///
    /// ## Return Value
    /// Returns true if there is a surface associated with the window, or false otherwise.
    ///
    /// ## Thread Safety
    /// This function should only be called on the main thread.
    ///
    /// ## Version
    /// This function is available since SDL 3.2.0.
    pub fn hasSurface(
        self: Window,
    ) bool {
        return C.SDL_WindowHasSurface(self.value);
    }
};

/// The flags on a window.
///
/// ## Remarks
/// These cover a lot of true/false, or on/off, window state.
/// Some of it is immutable after being set through `video.Window.init()`,
/// some of it can be changed on existing windows by the app,
/// and some of it might be altered by the user or system outside of the app's control.
///
/// ## Version
/// This datatype is available since SDL 3.2.0.
pub const WindowFlags = struct {
    /// Window is in fullscreen mode.
    fullscreen: bool = false,
    /// Window usable with OpenGL context.
    open_gl: bool = false,
    /// Window is occluded.
    occluded: bool = false,
    /// Window is neither mapped onto the desktop nor shown in the taskbar/dock/window list.
    /// The `video.Window.show()` function must be called for the window.
    hidden: bool = false,
    /// No window decoration.
    borderless: bool = false,
    /// Window can be resized.
    resizable: bool = false,
    /// Window is minimized.
    minimized: bool = false,
    /// Window is maximized.
    maximized: bool = false,
    /// Window has grabbed mouse input.
    mouse_grabbed: bool = false,
    /// Window has input focus.
    input_focus: bool = false,
    /// Window has mouse focus.
    mouse_focus: bool = false,
    /// Window not created by SDL.
    external: bool = false,
    /// Window is modal.
    modal: bool = false,
    /// Window uses high pixel density back buffer if possible.
    high_pixel_density: bool = false,
    /// Window has mouse captured (unrelated to `video.WindowFlags.mouse_grabbed`)
    mouse_capture: bool = false,
    /// Window has relative mode enabled.
    mouse_relative_mode: bool = false,
    /// Window should always be above others.
    always_on_top: bool = false,
    /// Window should be treated as a utility window, not showing in the task bar and window list.
    utility: bool = false,
    /// Window should be treated as a tooltip and does not get mouse or keyboard focus, requires a parent window.
    tooltip: bool = false,
    /// Window should be treated as a popup menu, requires a parent window.
    popup_menu: bool = false,
    /// Window has grabbed keyboard input.
    keyboard_grabbed: bool = false,
    /// Window usable for Vulkan surface.
    vulkan: bool = false,
    /// Window usable for Metal view.
    metal: bool = false,
    /// Window with transparent buffer.
    transparent: bool = false,
    /// Window should not be focusable.
    not_focusable: bool = false,

    /// Convert from an SDL value.
    pub fn fromSdl(flags: C.SDL_WindowFlags) WindowFlags {
        return .{
            .fullscreen = (flags & C.SDL_WINDOW_FULLSCREEN) != 0,
            .open_gl = (flags & C.SDL_WINDOW_OPENGL) != 0,
            .occluded = (flags & C.SDL_WINDOW_OCCLUDED) != 0,
            .hidden = (flags & C.SDL_WINDOW_HIDDEN) != 0,
            .borderless = (flags & C.SDL_WINDOW_BORDERLESS) != 0,
            .resizable = (flags & C.SDL_WINDOW_RESIZABLE) != 0,
            .minimized = (flags & C.SDL_WINDOW_MINIMIZED) != 0,
            .maximized = (flags & C.SDL_WINDOW_MAXIMIZED) != 0,
            .mouse_grabbed = (flags & C.SDL_WINDOW_MOUSE_GRABBED) != 0,
            .input_focus = (flags & C.SDL_WINDOW_INPUT_FOCUS) != 0,
            .mouse_focus = (flags & C.SDL_WINDOW_MOUSE_FOCUS) != 0,
            .external = (flags & C.SDL_WINDOW_EXTERNAL) != 0,
            .modal = (flags & C.SDL_WINDOW_MODAL) != 0,
            .high_pixel_density = (flags & C.SDL_WINDOW_HIGH_PIXEL_DENSITY) != 0,
            .mouse_capture = (flags & C.SDL_WINDOW_MOUSE_CAPTURE) != 0,
            .mouse_relative_mode = (flags & C.SDL_WINDOW_MOUSE_RELATIVE_MODE) != 0,
            .always_on_top = (flags & C.SDL_WINDOW_ALWAYS_ON_TOP) != 0,
            .utility = (flags & C.SDL_WINDOW_UTILITY) != 0,
            .tooltip = (flags & C.SDL_WINDOW_TOOLTIP) != 0,
            .popup_menu = (flags & C.SDL_WINDOW_POPUP_MENU) != 0,
            .keyboard_grabbed = (flags & C.SDL_WINDOW_KEYBOARD_GRABBED) != 0,
            .vulkan = (flags & C.SDL_WINDOW_VULKAN) != 0,
            .metal = (flags & C.SDL_WINDOW_METAL) != 0,
            .transparent = (flags & C.SDL_WINDOW_TRANSPARENT) != 0,
            .not_focusable = (flags & C.SDL_WINDOW_NOT_FOCUSABLE) != 0,
        };
    }

    /// Convert to an SDL value.
    pub fn toSdl(self: WindowFlags) C.SDL_WindowFlags {
        return (if (self.fullscreen) @as(C.SDL_WindowFlags, C.SDL_WINDOW_FULLSCREEN) else 0) |
            (if (self.open_gl) @as(C.SDL_WindowFlags, C.SDL_WINDOW_OPENGL) else 0) |
            (if (self.occluded) @as(C.SDL_WindowFlags, C.SDL_WINDOW_OCCLUDED) else 0) |
            (if (self.hidden) @as(C.SDL_WindowFlags, C.SDL_WINDOW_HIDDEN) else 0) |
            (if (self.borderless) @as(C.SDL_WindowFlags, C.SDL_WINDOW_BORDERLESS) else 0) |
            (if (self.resizable) @as(C.SDL_WindowFlags, C.SDL_WINDOW_RESIZABLE) else 0) |
            (if (self.minimized) @as(C.SDL_WindowFlags, C.SDL_WINDOW_MINIMIZED) else 0) |
            (if (self.maximized) @as(C.SDL_WindowFlags, C.SDL_WINDOW_MAXIMIZED) else 0) |
            (if (self.mouse_grabbed) @as(C.SDL_WindowFlags, C.SDL_WINDOW_MOUSE_GRABBED) else 0) |
            (if (self.input_focus) @as(C.SDL_WindowFlags, C.SDL_WINDOW_INPUT_FOCUS) else 0) |
            (if (self.mouse_focus) @as(C.SDL_WindowFlags, C.SDL_WINDOW_MOUSE_FOCUS) else 0) |
            (if (self.external) @as(C.SDL_WindowFlags, C.SDL_WINDOW_EXTERNAL) else 0) |
            (if (self.modal) @as(C.SDL_WindowFlags, C.SDL_WINDOW_MODAL) else 0) |
            (if (self.high_pixel_density) @as(C.SDL_WindowFlags, C.SDL_WINDOW_HIGH_PIXEL_DENSITY) else 0) |
            (if (self.mouse_capture) @as(C.SDL_WindowFlags, C.SDL_WINDOW_MOUSE_CAPTURE) else 0) |
            (if (self.mouse_relative_mode) @as(C.SDL_WindowFlags, C.SDL_WINDOW_MOUSE_RELATIVE_MODE) else 0) |
            (if (self.always_on_top) @as(C.SDL_WindowFlags, C.SDL_WINDOW_ALWAYS_ON_TOP) else 0) |
            (if (self.utility) @as(C.SDL_WindowFlags, C.SDL_WINDOW_UTILITY) else 0) |
            (if (self.tooltip) @as(C.SDL_WindowFlags, C.SDL_WINDOW_TOOLTIP) else 0) |
            (if (self.popup_menu) @as(C.SDL_WindowFlags, C.SDL_WINDOW_POPUP_MENU) else 0) |
            (if (self.keyboard_grabbed) @as(C.SDL_WindowFlags, C.SDL_WINDOW_KEYBOARD_GRABBED) else 0) |
            (if (self.vulkan) @as(C.SDL_WindowFlags, C.SDL_WINDOW_VULKAN) else 0) |
            (if (self.metal) @as(C.SDL_WindowFlags, C.SDL_WINDOW_METAL) else 0) |
            (if (self.transparent) @as(C.SDL_WindowFlags, C.SDL_WINDOW_TRANSPARENT) else 0) |
            (if (self.not_focusable) @as(C.SDL_WindowFlags, C.SDL_WINDOW_NOT_FOCUSABLE) else 0) |
            0;
    }
};

/// Prevent the screen from being blanked by a screen saver.
///
/// ## Remarks
/// If you disable the screensaver, it is automatically re-enabled when SDL quits.
///
/// The screensaver is disabled by default, but this may by changed by `hints.Type.allow_screensaver`.
///
/// ## Thread Safety
/// This function should only be called on the main thread.
///
/// ## Version
/// This function is available since SDL 3.2.0.
pub fn disableScreenSaver() !void {
    const ret = C.SDL_DisableScreenSaver();
    return errors.wrapCallBool(ret);
}

/// Allow the screen to be blanked by a screen saver.
///
/// ## Thread Safety
/// This function should only be called on the main thread.
///
/// ## Version
/// This function is available since SDL 3.2.0.
pub fn enableScreenSaver() !void {
    const ret = C.SDL_EnableScreenSaver();
    return errors.wrapCallBool(ret);
}

/// Get the name of the currently initialized video driver.
///
/// ## Return Value
/// Returns the name of the current video driver or `null` if no driver has been initialized.
///
/// ## Remarks
/// The names of drivers are all simple, low-ASCII identifiers, like "cocoa", "x11" or "windows".
/// These never have Unicode characters, and are not meant to be proper names.
///
/// ## Thread Safety
/// This function should only be called on the main thread.
///
/// ## Version
/// This function is available since SDL 3.2.0.
pub fn getCurrentDriverName() ?[:0]const u8 {
    const ret = C.SDL_GetCurrentVideoDriver();
    if (ret) |val|
        return std.mem.span(val);
    return null;
}

/// Get the display containing a point.
///
/// ## Function Parameters
/// * `point`: The point to query.
///
/// ## Return Value
/// Returns the display containing the point.
///
/// ## Thread Safety
/// This function should only be called on the main thread.
///
/// ## Version
/// This function is available since SDL 3.2.0.
pub fn getDisplayForPoint(point: rect.IPoint) !Display {
    const c_point = point.toSdl();
    const ret = C.SDL_GetDisplayForPoint(&c_point);
    return .{ .value = try errors.wrapCall(C.SDL_DisplayID, ret, 0) };
}

/// Get the display primarily containing a rect.
///
/// ## Function Parameters
/// * `space`: The rect to query.
///
/// ## Return Value
/// Returns the display containing the rect.
///
/// ## Thread Safety
/// This function should only be called on the main thread.
///
/// ## Version
/// This function is available since SDL 3.2.0.
pub fn getDisplayForRect(space: rect.IRect) !Display {
    const c_rect = space.toSdl();
    const ret = C.SDL_GetDisplayForRect(&c_rect);
    return .{ .value = try errors.wrapCall(C.SDL_DisplayID, ret, 0) };
}

/// Get the display associated with a window.
///
/// ## Function Parameters
/// * `window`: The window to query.
///
/// ## Return Value
/// Returns the display containing the center of the window.
///
/// ## Thread Safety
/// This function should only be called on the main thread.
///
/// ## Version
/// This function is available since SDL 3.2.0.
///
/// ## Code Examples
/// TODO!!!
pub fn getDisplayForWindow(window: Window) !Display {
    const ret = C.SDL_GetDisplayForWindow(window.value);
    return .{ .value = try errors.wrapCall(C.SDL_DisplayID, ret, 0) };
}

/// Get the number of video drivers compiled into SDL.
///
/// ## Return Value
/// Returns the number of built in video drivers.
///
/// ## Thread Safety
/// This function should only be called on the main thread.
///
/// ## Version
/// This function is available since SDL 3.2.0.
pub fn getNumDrivers() usize {
    const ret = C.SDL_GetNumVideoDrivers();
    return @intCast(ret);
}

/// Get the current system theme.
///
/// ## Return Value
/// Returns the current system theme, light, dark, or unknown.
///
/// ## Thread Safety
/// This function should only be called on the main thread.
///
/// ## Version
/// This function is available since SDL 3.2.0.
pub fn getSystemTheme() ?SystemTheme {
    const ret = C.SDL_GetSystemTheme();
    if (ret == C.SDL_SYSTEM_THEME_UNKNOWN)
        return null;
    return @enumFromInt(ret);
}

/// Get the name of a built in video driver.
///
/// ## Function Parameters
/// * `index`: The index of a video driver.
///
/// ## Return Value
/// Returns the name of the video driver with the given index.
///
/// ## Remarks
/// The video drivers are presented in the order in which they are normally checked during initialization.
///
/// The names of drivers are all simple, low-ASCII identifiers, like "cocoa", "x11" or "windows".
/// These never have Unicode characters, and are not meant to be proper names.
///
/// ## Thread Safety
/// This function should only be called on the main thread.
///
/// ## Version
/// This function is available since SDL 3.2.0.
pub fn getDriverName(
    index: usize,
) ?[:0]const u8 {
    const ret = C.SDL_GetVideoDriver(
        @intCast(index),
    );
    if (ret == null)
        return null;
    return std.mem.span(ret);
}

// Tests for the video subsystem.
test "Video" {
    // Window.createPopup
    // Window.init
    // Window.initWithProperties
    // Window.deinit
    // Window.destroySurface
    // disableScreensaver
    // egl.getCurrentConfig
    // egl.getCurrentDisplay
    // egl.getProcAddress
    // egl.getWindowSurface
    // egl.setAttributeCallbacks
    // enableScreenSaver
    // Window.flash
    // Display.getClosestFullscreenMode
    // Display.getCurrentMode
    // Display.getCurrentOrientation
    // getCurrentDriverName
    // Display.getDesktopMode
    // Display.getBounds
    // getDisplayForPoint
    // getDisplayForRect
    // getDisplayForWindow
    // Display.getName
    // Display.getProperties
    // Display.getAll
    // Display.getUsableBounds
    // Display.getFullscreenModes
    // Window.getGrabbed
    // Display.getNaturalOrientation
    // getNumDrivers
    // Display.getPrimaryDisplay
    // getSystemTheme
    // getVideoDriver
    // Window.getAspectRatio
    // Window.getBordersSize
    // Window.getDisplayScale
    // Window.getFlags
    // Window.fromID
    // Window.getFullscreenMode
}<|MERGE_RESOLUTION|>--- conflicted
+++ resolved
@@ -1880,9 +1880,6 @@
 
     /// Get the pixel format associated with the window.
     ///
-    /// ## Return Value
-    /// Returns the pixel format of the window on success or `pixels.Format.unknown` on failure; call `errors.get()` for more information.
-    ///
     /// ## Thread Safety
     /// This function should only be called on the main thread.
     ///
@@ -1890,13 +1887,9 @@
     /// This function is available since SDL 3.2.0.
     pub fn getPixelFormat(
         self: Window,
-<<<<<<< HEAD
     ) !pixels.Format {
-=======
-    ) pixels.Format {
->>>>>>> 4a1ffe2a
         const ret = C.SDL_GetWindowPixelFormat(self.value);
-        try errors.wrapCall(c_int, ret, 0);
+        try errors.wrapCall(c_uint, ret, 0);
         return .{ .value = ret };
     }
 
@@ -2085,7 +2078,7 @@
     /// It may alter the state the window is returned to when leaving fullscreen.
     ///
     /// On some windowing systems this request is asynchronous and the new window state may not have have been applied immediately upon the return of this function.
-    /// If an immediate change is required, call `video.Window.sync()` to block until the changes have taken effect.
+    /// If an immediate change is required, call SDL_SyncWindow() to block until the changes have taken effect.
     ///
     /// When the window state changes, an `events.Type.window_restored` event will be emitted.
     /// Note that, as this is just a request, the windowing system can deny the state change.
