const c = @import("c.zig").c;
const blend_mode = @import("blend_mode.zig");
const errors = @import("errors.zig");
const events = @import("events.zig");
const pixels = @import("pixels.zig");
const properties = @import("properties.zig");
const rect = @import("rect.zig");
const std = @import("std");
const surface = @import("surface.zig");
const video = @import("video.zig");

/// The size, in pixels, of a single `render.Renderer.renderDebugText()` character.
///
/// ## Remarks
/// The font is monospaced and square, so this applies to all characters.
///
/// ## Version
/// This macro is available since SDL 3.2.0.
pub const debug_text_font_character_size: usize = @intCast(c.SDL_DEBUG_TEXT_FONT_CHARACTER_SIZE);

/// The name of the software renderer.
///
/// ## Version
/// This macro is available since SDL 3.2.0.
pub const software_renderer_name = c.SDL_SOFTWARE_RENDERER;

// GPU render state added in 3.4.0.

// GPU render state description added in 3.4.0.

/// A structure representing rendering state
///
/// ## Version
/// This struct is available since SDL 3.2.0.
pub const Renderer = struct {
    value: *c.SDL_Renderer,

    /// Add a set of synchronization semaphores for the current frame.
    ///
    /// ## Function Parameters
    /// * `self`: The rendering context.
    /// * `wait_stage_mask`: The `VkPipelineStageFlags` for the wait.
    /// * `wait_semaphore`: A `VkSempahore` to wait on before rendering the current frame, or `null` if not needed.
    /// * `signal_semaphore`: A `VkSempahore` that SDL will signal when rendering for the current frame is complete, or `null` if not needed.
    ///
    /// ## Remarks
    /// The Vulkan renderer will wait for `wait_semaphore` before submitting rendering commands and signal `signal_semaphore` after rendering commands
    /// are complete for this frame.
    ///
    /// This should be called each frame that you want semaphore synchronization.
    /// The Vulkan renderer may have multiple frames in flight on the GPU, so you should have multiple semaphores that are used for synchronization.
    /// Querying `render.Renderer.getProperties().vulkan_swapchain_image_count` will give you the maximum number of semaphores you'll need.
    ///
    /// Thread Safety
    /// It is NOT safe to call this function from two threads at once.
    ///
    /// Version
    /// This function is available since SDL 3.2.0.
    pub fn addVulkanSemaphores(
        self: Renderer,
        wait_stage_mask: u32,
        wait_semaphore: ?i64,
        signal_semaphore: ?i64,
    ) !void {
        const ret = c.SDL_AddVulkanRenderSemaphores(
            self.value,
            wait_stage_mask,
            if (wait_semaphore) |val| val else 0,
            if (signal_semaphore) |val| val else 0,
        );
        return errors.wrapCallBool(ret);
    }

    /// Clear the current rendering target with the drawing color.
    ///
    /// ## Function Parameters
    /// * `self`: The rendering context.
    ///
    /// ## Remarks
    /// This function clears the entire rendering target, ignoring the viewport and the clip rectangle.
    /// Note, that clearing will also set/fill all pixels of the rendering target to current renderer draw color,
    /// so make sure to invoke `render.Renderer.setDrawColor()` when needed.
    ///
    /// ## Thread Safety
    /// This function should only be called on the main thread.
    ///
    /// ## Version
    /// This function is available since SDL 3.2.0.
    pub fn clear(
        self: Renderer,
    ) !void {
        const ret = c.SDL_RenderClear(
            self.value,
        );
        return errors.wrapCallBool(ret);
    }

    /// Convert the coordinates in an event to render coordinates.
    ///
    /// ## Function Parameters
    /// * `self`: The rendering context.
    /// * `event`: The event to modify.
    ///
    /// ## Remarks
    /// This takes into account several states:
    /// * The window dimensions.
    /// * The logical presentation settings (`render.Renderer.setLogicalPresentation()`).
    /// * The scale (`render.Renderer.setScale()`).
    /// * The viewport (`render.Renderer.setViewport()`).
    ///
    /// Various event types are converted with this function: mouse, touch, pen, etc.
    ///
    /// Touch coordinates are converted from normalized coordinates in the window to non-normalized rendering coordinates.
    ///
    /// Relative mouse coordinates (`x_rel` and `y_rel` event fields) are also converted.
    /// Applications that do not want these fields converted should use `render.Renderer.coordinatesFromWindow()` on the specific event fields instead of
    /// converting the entire event structure.
    ///
    /// Once converted, coordinates may be outside the rendering area.
    ///
    /// ## Thread Safety
    /// This function should only be called on the main thread.
    ///
    /// ## Version
    /// This function is available since SDL 3.2.0.
    pub fn convertEventToRenderCoordinates(
        self: Renderer,
        event: *events.Event,
    ) !void {
        var event_sdl = event.toSdl();
        try errors.wrapCallBool(c.SDL_ConvertEventToRenderCoordinates(self.value, &event_sdl));
        event.* = events.Event.fromSdl(event_sdl);
    }

    // CreateGPURenderer added in 3.4.0.

    // CreateGPURenderState added in 3.4.0.

    /// Create a texture from an existing surface.
    ///
    /// ## Function Parameters
    /// * `self`: The rendering context.
    /// * `surface_to_copy`: Surface containing pixel data used to fill the texture.
    ///
    /// ## Return Value
    /// Returns the created texture.
    ///
    /// ## Remarks
    /// The surface is not modified or freed by this function.
    ///
    /// The `render.TextureAccess` hint for the created texture is `render.TextureAccess.static`.
    ///
    /// The pixel format of the created texture may be different from the pixel format of the surface,
    /// and can be queried using the `render.Texture.getProperties().format` property.
    ///
    /// ## Thread Safety
    /// This function should only be called on the main thread.
    ///
    /// ## Version
    /// This function is available since SDL 3.2.0.
    ///
    /// ## Code Examples
    /// TODO!!!
    pub fn createTextureFromSurface(
        self: Renderer,
        surface_to_copy: surface.Surface,
    ) !Texture {
        const ret = c.SDL_CreateTextureFromSurface(
            self.value,
            surface_to_copy.value,
        );
        return Texture{ .value = try errors.wrapNull(*c.SDL_Texture, ret) };
    }

    // SetGPURenderStateFragmentUniforms for render state is added in 3.4.0.
    // SDL_DestroyGPURenderState is added in 3.4.0.

    /// Destroy the rendering context for a window and free all associated textures.
    ///
    /// ## Function Parameters
    /// * `self`: The rendering context.
    ///
    /// ## Remarks
    /// This should be called before destroying the associated window.
    ///
    /// ## Thread Safety
    /// This function should only be called on the main thread.
    ///
    /// ## Version
    /// This function is available since SDL 3.2.0.
    pub fn deinit(
        self: Renderer,
    ) void {
        c.SDL_DestroyRenderer(
            self.value,
        );
    }

    /// Force the rendering context to flush any pending commands and state.
    ///
    /// ## Function Parameters
    /// * `self`: The rendering context.
    ///
    /// ## Remarks
    /// You do not need to (and in fact, shouldn't) call this function unless you are planning to call into OpenGL/Direct3D/Metal/whatever directly,
    /// in addition to using a renderer.
    ///
    /// This is for a very-specific case: if you are using SDL's render API, and you plan to make OpenGL/D3D/whatever calls in addition to SDL render API calls.
    /// If this applies, you should call this function between calls to SDL's render API and the low-level API you're using in cooperation.
    ///
    /// In all other cases, you can ignore this function.
    ///
    /// This call makes SDL flush any pending rendering work it was queueing up to do later in a single batch, and marks any internal cached state as invalid,
    /// so it'll prepare all its state again later, from scratch.
    ///
    /// This means you do not need to save state in your rendering code to protect the SDL renderer.
    /// However, there lots of arbitrary pieces of Direct3D and OpenGL state that can confuse things;
    /// you should use your best judgment and be prepared to make changes if specific state needs to be protected.
    ///
    /// ## Thread Safety
    /// This function should only be called on the main thread.
    ///
    /// ## Version
    /// This function is available since SDL 3.2.0.
    pub fn flush(
        self: Renderer,
    ) !void {
        const ret = c.SDL_FlushRenderer(
            self.value,
        );
        return errors.wrapCallBool(ret);
    }

    /// Create a 2D rendering context for a window.
    ///
    /// ## Function Parameters
    /// * `window`: The window where rendering is displayed.
    /// * `renderer_name`: The name of the rendering driver to initialize, or `null` to let SDL choose one.
    ///
    /// ## Return Value
    /// Returns a valid rendering context.
    ///
    /// ## Remarks
    /// If you want a specific renderer, you can specify its name here.
    /// A list of available renderers can be obtained by calling `render.getDriverName()` multiple times, with indices from `0` to `render.getNumDrivers()`.
    /// If you don't need a specific renderer, specify `null` and SDL will attempt to choose the best option for you, based on what is available on the user's system.
    ///
    /// If name is a comma-separated list, SDL will try each name, in the order listed, until one succeeds or all of them fail.
    ///
    /// By default the rendering size matches the window size in pixels,
    /// but you can call `render.Renderer.setLogicalPresentation()` to change the content size and scaling options.
    ///
    /// ## Thread Safety
    /// This function should only be called on the main thread.
    ///
    /// ## Version
    /// This function is available since SDL 3.2.0.
    ///
    /// ## Code Examples
    /// TODO!!!
    pub fn init(
        window: video.Window,
        renderer_name: ?[:0]const u8,
    ) !Renderer {
        const ret = c.SDL_CreateRenderer(
            window.value,
            if (renderer_name) |str_capture| str_capture.ptr else null,
        );
        return Renderer{ .value = try errors.wrapNull(*c.SDL_Renderer, ret) };
    }

    /// Create a 2D software rendering context for a surface.
    ///
    /// ## Function Parameters
    /// * `target_surface`: The surface structure representing the surface where rendering is done.
    ///
    /// ## Return Value
    /// Returns a valid rendering context.
    ///
    /// ## Remarks
    /// Two other API which can be used to create SDL_Renderer: `render.Renderer.init()` and `render.Renderer.initWithWindow()`.
    /// These can also create a software renderer, but they are intended to be used with a `video.Window` as the final destination and not a `surface.Surface`.
    ///
    /// Thread Safety
    /// This function should only be called on the main thread.
    ///
    /// Version
    /// This function is available since SDL 3.2.0.
    ///
    /// ## Code Examples
    /// TODO!!!
    pub fn initSoftwareRenderer(
        target_surface: surface.Surface,
    ) !Renderer {
        const ret = c.SDL_CreateSoftwareRenderer(
            target_surface.value,
        );
        return Renderer{ .value = try errors.wrapNull(*c.SDL_Renderer, ret) };
    }

    /// Create a window and default renderer.
    ///
    /// ## Function Parameters
    /// * `title`: The title of the window, in UTF-8 encoding.
    /// * `width`: The width of the window.
    /// * `height`: The height of the window.
    /// * `window_flags`: The flags used to create the window.
    ///
    /// ## Return Value
    /// Returns the created window and renderer.
    ///
    /// ## Thread Safety
    /// This function should only be called on the main thread.
    ///
    /// ## Version
    /// This function is available since SDL 3.2.0.
    ///
    /// ## Code Examples
    /// TODO!!!
    pub fn initWithWindow(
        title: [:0]const u8,
        width: usize,
        height: usize,
        window_flags: video.WindowFlags,
    ) !struct { window: video.Window, renderer: Renderer } {
        var window: ?*c.SDL_Window = undefined;
        var renderer: ?*c.SDL_Renderer = undefined;
        const ret = c.SDL_CreateWindowAndRenderer(
            title,
            @intCast(width),
            @intCast(height),
            window_flags.toSdl(),
            &window,
            &renderer,
        );
        try errors.wrapCallBool(ret);
        return .{ .window = .{ .value = window.? }, .renderer = .{ .value = renderer.? } };
    }

    /// Update the screen with any rendering performed since the previous call.
    ///
    /// ## Function Parameters
    /// * `self`: The rendering context.
    ///
    /// ## Remarks
    /// SDL's rendering functions operate on a backbuffer; that is
    /// calling a rendering function such as `render.Renderer.renderLine()` does not directly put a line on the screen, but rather updates the backbuffer.
    /// As such, you compose your entire scene and present the composed backbuffer to the screen as a complete picture.
    ///
    /// Therefore, when using SDL's rendering API, one does all drawing intended for the frame,
    /// and then calls this function once per frame to present the final drawing to the user.
    ///
    /// The backbuffer should be considered invalidated after each present; do not assume that previous contents will exist between frames.
    /// You are strongly encouraged to call `render.Renderer.clear()` to initialize the backbuffer before starting each new frame's drawing,
    /// even if you plan to overwrite every pixel.
    ///
    /// Please note, that in case of rendering to a texture - there is no need to call this after drawing needed objects to a texture,
    /// and should not be done; you are only required to change back the rendering target to default via `renderer.Renderer.setTarget(null)` afterwards,
    /// as textures by themselves do not have a concept of backbuffers.
    /// Calling `render.Renderer.present()` while rendering to a texture will fail.
    ///
    /// ## Thread Safety
    /// This function should only be called on the main thread.
    ///
    /// ## Version
    /// This function is available since SDL 3.2.0.
    pub fn present(
        self: Renderer,
    ) !void {
        const ret = c.SDL_RenderPresent(
            self.value,
        );
        return errors.wrapCallBool(ret);
    }

    /// Copy a portion of the texture to the current rendering target at subpixel precision.
    ///
    /// ## Function Parameters
    /// * `self`: The renderer which should copy parts of a texture.
    /// * `texture`: The source texture.
    /// * `src_rect`: The source rectangle, or `null` for the entire texture.
    /// * `dst_rect`: The destination rectangle, or `null` for the entire target.
    ///
    /// ## Thread Safety
    /// This function should only be called on the main thread.
    ///
    /// ## Version
    /// This function is available since SDL 3.2.0.
    pub fn renderTexture(
        self: Renderer,
        texture: Texture,
        src_rect: ?rect.FRect,
        dst_rect: ?rect.FRect,
    ) !void {
        const src_rect_sdl: c.SDL_FRect = if (src_rect) |val| val.toSdl() else undefined;
        const dst_rect_sdl: c.SDL_FRect = if (dst_rect) |val| val.toSdl() else undefined;
        const ret = c.SDL_RenderTexture(
            self.value,
            texture.value,
            if (src_rect != null) &src_rect_sdl else null,
            if (dst_rect != null) &dst_rect_sdl else null,
        );
        return errors.wrapCallBool(ret);
    }

    /// Set the clip rectangle for rendering on the specified target.
    ///
    /// ## Function Parameters
    /// * `self`: The rendering context.
    /// * `clipping`: A rect structure representing the clip area, relative to the viewport, or `null` to disable clipping.
    ///
    /// ## Remarks
    /// Each render target has its own clip rectangle.
    /// This function sets the cliprect for the current render target.
    ///
    /// ## Thread Safety
    /// This function should only be called on the main thread.
    ///
    /// ## Version
    /// This function is available since SDL 3.2.0.
    pub fn setClipRect(
        self: Renderer,
        clipping: ?rect.IRect,
    ) !void {
        const clipping_sdl: c.SDL_Rect = if (clipping) |val| val.toSdl() else undefined;
        const ret = c.SDL_SetRenderClipRect(
            self.value,
            if (clipping != null) &clipping_sdl else null,
        );
        return errors.wrapCallBool(ret);
    }

    /// Set the color scale used for render operations.
    ///
    /// ## Function Parameters
    /// * `self`: The rendering context.
    /// * `scale`: The color scale value.
    ///
    /// ## Remarks
    /// The color scale is an additional scale multiplied into the pixel color value while rendering.
    /// This can be used to adjust the brightness of colors during HDR rendering, or changing HDR video brightness when playing on an SDR display.
    ///
    /// The color scale does not affect the alpha channel, only the color brightness.
    ///
    /// ## Thread Safety
    /// This function should only be called on the main thread.
    ///
    /// ## Version
    /// This function is available since SDL 3.2.0.
    pub fn setColorScale(
        self: Renderer,
        scale: f32,
    ) !void {
        const ret = c.SDL_SetRenderColorScale(
            self.value,
            @floatCast(scale),
        );
        return errors.wrapCallBool(ret);
    }

    // This is added in SDL 3.4.0.
    // /// Set default scale mode for new textures for given renderer.
    // ///
    // /// ## Function Parameters
    // /// * `self`: The renderer to update.
    // /// * `scale_mode`: The scale mode to change to for new textures.
    // ///
    // /// ## Remarks
    // /// When a renderer is created, `scale_mode` defaults to `surface.ScaleMode.linear`.
    // ///
    // /// ## Thread Safety
    // /// This function should only be called on the main thread.
    // ///
    // /// ## Version
    // /// This function is available since SDL 3.4.0.
    // pub fn setDefaultTextureScaleMode(
    //     self: Renderer,
    //     scale_mode: surface.ScaleMode,
    // ) !void {
    //     return errors.wrapCallBool(C.setscalemode)
    // }

    /// Set the blend mode used for drawing operations (Fill and Line).
    ///
    /// ## Function Parameters
    /// * `self`: The rendering context.
    /// * `mode`: The mode to use for blending.
    ///
    /// ## Remarks
    /// If the blend mode is not supported, the closest supported mode is chosen.
    ///
    /// ## Thread Safety
    /// This function should only be called on the main thread.
    ///
    /// ## Version
    /// This function is available since SDL 3.2.0.
    pub fn setDrawBlendMode(
        self: Renderer,
        mode: ?blend_mode.Mode,
    ) !void {
        const ret = c.SDL_SetRenderDrawBlendMode(
            self.value,
            if (mode) |mode_val| mode_val.value else c.SDL_BLENDMODE_NONE,
        );
        return errors.wrapCallBool(ret);
    }

    /// Set the color used for drawing operations (Rect, Line and Clear).
    ///
    /// ## Function Parameters
    /// * `self`: The rendering context.
    /// * `color`: Color used to draw on the rendering target.
    ///
    /// ## Remarks
    /// Set the color for drawing or filling rectangles, lines, and points, and for `render.Renderer.clear()`.
    ///
    /// ## Thread Safety
    /// This function should only be called on the main thread.
    ///
    /// ## Version
    /// This function is available since SDL 3.2.0.
    pub fn setDrawColor(
        self: Renderer,
        color: pixels.Color,
    ) !void {
        const ret = c.SDL_SetRenderDrawColor(
            self.value,
            color.r,
            color.g,
            color.b,
            color.a,
        );
        return errors.wrapCallBool(ret);
    }

    /// Set the color used for drawing operations (Rect, Line and Clear).
    ///
    /// ## Function Parameters
    /// * `self`: The rendering context.
    /// * `color`: Color used to draw on the rendering target.
    ///
    /// ## Remarks
    /// Set the color for drawing or filling rectangles, lines, and points, and for `render.Renderer.clear()`.
    ///
    /// ## Thread Safety
    /// This function should only be called on the main thread.
    ///
    /// ## Version
    /// This function is available since SDL 3.2.0.
    pub fn setDrawColorFloat(
        self: Renderer,
        color: pixels.FColor,
    ) !void {
        const ret = c.SDL_SetRenderDrawColorFloat(
            self.value,
            color.r,
            color.g,
            color.b,
            color.a,
        );
        return errors.wrapCallBool(ret);
    }

    /// Set a device independent resolution and presentation mode for rendering.
    ///
    /// ## Function Parameters
    /// * `self`: The rendering context.
    /// * `width`: The width of the logical resolution.
    /// * `height`: The height of the logical resolution.
    /// * `presentation_mode`: The presentation mode used.
    ///
    /// ## Remarks
    /// This function sets the width and height of the logical rendering output.
    /// The renderer will act as if the current render target is always the requested dimensions, scaling to the actual resolution as necessary.
    ///
    /// This can be useful for games that expect a fixed size, but would like to scale the output to whatever is available, regardless of how a user resizes a window,
    /// or if the display is high DPI.
    ///
    /// Logical presentation can be used with both render target textures and the renderer's window; the state is unique to each render target,
    /// and this function sets the state for the current render target.
    /// It might be useful to draw to a texture that matches the window dimensions with logical presentation enabled,
    /// and then draw that texture across the entire window with logical presentation disabled.
    /// Be careful not to render both with logical presentation enabled, however, as this could produce double-letterboxing, etc.
    ///
    /// You can disable logical coordinates by setting the mode to `null`, and in that case you get the full pixel resolution of the render target;
    /// it is safe to toggle logical presentation during the rendering of a frame: perhaps most of the rendering is done to specific dimensions but to make fonts look sharp,
    /// the app turns off logical presentation while drawing text, for example.
    ///
    /// For the renderer's window, letterboxing is drawn into the framebuffer if logical presentation is enabled during `render.Renderer.present()`;
    /// be sure to reenable it before presenting if you were toggling it,
    /// otherwise the letterbox areas might have artifacts from previous frames (or artifacts from external overlays, etc).
    /// Letterboxing is never drawn into texture render targets; be sure to call `render.Renderer.clear()` before drawing into the texture so the letterboxing areas are cleared,
    /// if appropriate.
    ///
    /// You can convert coordinates in an event into rendering coordinates using `render.Renderer.convertEventToRenderCoordinates()`.
    ///
    /// ## Thread Safety
    /// This function should only be called on the main thread.
    ///
    /// ## Version
    /// This function is available since SDL 3.2.0.
    pub fn setLogicalPresentation(
        self: Renderer,
        width: usize,
        height: usize,
        presentation_mode: ?LogicalPresentation,
    ) !void {
        const ret = c.SDL_SetRenderLogicalPresentation(
            self.value,
            @intCast(width),
            @intCast(height),
            if (presentation_mode) |val| @intFromEnum(val) else c.SDL_LOGICAL_PRESENTATION_DISABLED,
        );
        return errors.wrapCallBool(ret);
    }

    /// Set the drawing scale for rendering on the current target.
    ///
    /// ## Function Parameters
    /// * `self`: The rendering context.
    /// * `x`: The horizontal scaling factor.
    /// * `y`: The vertical scaling factor.
    ///
    /// ## Remarks
    /// The drawing coordinates are scaled by the x/y scaling factors before they are used by the renderer.
    /// This allows resolution independent drawing with a single coordinate system.
    ///
    /// If this results in scaling or subpixel drawing by the rendering backend, it will be handled using the appropriate quality hints.
    /// For best results use integer scaling factors.
    ///
    /// Each render target has its own scale.
    /// This function sets the scale for the current render target.
    ///
    /// ## Thread Safety
    /// This function should only be called on the main thread.
    ///
    /// ## Version
    /// This function is available since SDL 3.2.0.
    pub fn setScale(
        self: Renderer,
        x: f32,
        y: f32,
    ) !void {
        const ret = c.SDL_SetRenderScale(
            self.value,
            x,
            y,
        );
        return errors.wrapCallBool(ret);
    }

    /// Set a texture as the current rendering target.
    ///
    /// ## Function Parameters
    /// * `self`: The rendering context.
    /// * `target`: The targeted texture, which must be created with the `render.TextureAccess.target` flag, or `null` to render to the window instead of a texture.
    ///
    /// ## Remarks
    /// The default render target is the window for which the renderer was created.
    /// To stop rendering to a texture and render to the window again, call this function with a `null` texture.
    ///
    /// Viewport, cliprect, scale, and logical presentation are unique to each render target.
    /// Get and set functions for these states apply to the current render target set by this function,
    /// and those states persist on each target when the current render target changes.
    ///
    /// ## Thread Safety
    /// This function should only be called on the main thread.
    ///
    /// ## Version
    /// This function is available since SDL 3.2.0.
    pub fn setTarget(
        self: Renderer,
        target: ?Texture,
    ) !void {
        const ret = c.SDL_SetRenderTarget(
            self.value,
            if (target) |target_val| target_val.value else null,
        );
        return errors.wrapCallBool(ret);
    }

    // SetRenderTextureAddressMode added in SDL 3.4.0.

    /// Set the drawing area for rendering on the current target.
    ///
    /// ## Function Parameters
    /// * `self`: The rendering context.
    /// * `viewport`: The structure representing the drawing area, or `null` to set the viewport to the entire target.
    ///
    /// ## Remarks
    /// Drawing will clip to this area (separately from any clipping done with `render.Renderer.setClipRect()`),
    /// and the top left of the area will become coordinate `(0, 0)` for future drawing commands.
    ///
    /// The area's width and height must be `>= 0`.
    ///
    /// Each render target has its own viewport. This function sets the viewport for the current render target.
    ///
    /// ## Thread Safety
    /// This function should only be called on the main thread.
    ///
    /// ## Version
    /// This function is available since SDL 3.2.0.
    pub fn setViewport(
        self: Renderer,
        viewport: ?rect.IRect,
    ) !void {
        const viewport_sdl: c.SDL_Rect = if (viewport) |val| val.toSdl() else undefined;
        const ret = c.SDL_SetRenderViewport(
            self.value,
            if (viewport != null) &viewport_sdl else null,
        );
        return errors.wrapCallBool(ret);
    }

    /// Toggle VSync of the given renderer.
    ///
    /// ## Function Parameters
    /// * `self`: The renderer to toggle.
    /// * `vsync`: The vertical refresh sync interval.
    ///
    /// ## Remarks
    /// When a renderer is created, vsync defaults to `render.Vsync.disabled`.
    ///
    /// Not every value is supported by every driver, so you should check for errors to see whether the requested setting is supported.
    ///
    /// ## Thread Safety
    /// This function should only be called on the main thread.
    ///
    /// ## Version
    /// This function is available since SDL 3.2.0.
    pub fn setVSync(
        self: Renderer,
        vsync: ?video.VSync,
    ) !void {
        const ret = c.SDL_SetRenderVSync(self.value, video.VSync.toSdl(vsync));
        return errors.wrapCallBool(ret);
    }

    // SetRenderGPUState is added in SDL 3.4.0.

    /// Get the number of 2D rendering drivers available for the current display.
    pub fn numDrivers() usize {
        const ret = c.SDL_GetNumRenderDrivers();
        return @intCast(ret);
    }

    /// Use this function to get the name of a built in 2D rendering driver.
    pub fn getDriverName(
        index: usize,
    ) ?[:0]const u8 {
        const ret = c.SDL_GetRenderDriver(
            @intCast(index),
        );
        if (ret == null)
            return null;
        return std.mem.span(ret);
    }

    /// Create a 2D rendering context for a window, with the specified properties.
    pub fn initWithProperties(
        props: properties.Group,
    ) !Renderer {
        const ret = c.SDL_CreateRendererWithProperties(
            props.value,
        );
        if (ret == null)
            return error.SdlError;
        return Renderer{ .value = ret.? };
    }

    /// Get the renderer associated with a window.
    pub fn getRenderer(
        window: video.Window,
    ) !Renderer {
        const ret = c.SDL_GetRenderer(
            window.value,
        );
        if (ret == null)
            return error.SdlError;
        return Renderer{ .value = ret.? };
    }

    /// Get the window associated with a renderer.
    pub fn getWindow(
        self: Renderer,
    ) !video.Window {
        const ret = c.SDL_GetRenderWindow(
            self.value,
        );
        if (ret == null)
            return error.SdlError;
        return video.Window{ .value = ret.? };
    }

    /// Get the name of a renderer.
    pub fn getName(
        self: Renderer,
    ) ![:0]const u8 {
        const ret = c.SDL_GetRendererName(
            self.value,
        );
        if (ret == null)
            return error.SdlError;
        return std.mem.span(ret);
    }

    /// Get the properties associated with a renderer.
    pub fn getProperties(
        self: Renderer,
    ) !properties.Group {
        const ret = c.SDL_GetRendererProperties(
            self.value,
        );
        if (ret == 0)
            return error.SdlError;
        return properties.Group{ .value = ret };
    }

    /// Get the output size in pixels of a rendering context.
    pub fn getOutputSize(
        self: Renderer,
    ) !struct { width: usize, height: usize } {
        var w: c_int = undefined;
        var h: c_int = undefined;
        const ret = c.SDL_GetRenderOutputSize(
            self.value,
            &w,
            &h,
        );
        if (!ret)
            return error.SdlError;
        return .{ .width = @intCast(w), .height = @intCast(h) };
    }

    /// Get the current output size in pixels of a rendering context.
    pub fn getCurrentOutputSize(
        self: Renderer,
    ) !struct { width: usize, height: usize } {
        var w: c_int = undefined;
        var h: c_int = undefined;
        const ret = c.SDL_GetCurrentRenderOutputSize(
            self.value,
            &w,
            &h,
        );
        if (!ret)
            return error.SdlError;
        return .{ .width = @intCast(w), .height = @intCast(h) };
    }

    /// Create a texture for a rendering context.
    pub fn createTexture(
        self: Renderer,
        format: pixels.Format,
        texture_access: TextureAccess,
        width: usize,
        height: usize,
    ) !Texture {
        const ret = c.SDL_CreateTexture(
            self.value,
            format.value,
            @intFromEnum(texture_access),
            @intCast(width),
            @intCast(height),
        );
        if (ret == null)
            return error.SdlError;
        return Texture{ .value = ret };
    }

    /// Create a texture for a rendering context with the specified properties.
    pub fn createTextureWithProperties(
        self: Renderer,
        props: properties.Group,
    ) !Texture {
        const ret = c.SDL_CreateTextureWithProperties(
            self.value,
            props.value,
        );
        if (ret == null)
            return error.SdlError;
        return Texture{ .value = ret };
    }

    /// Get the current render target.
    pub fn getTarget(
        self: Renderer,
    ) ?Texture {
        const ret = c.SDL_GetRenderTarget(
            self.value,
        );
        if (ret == null)
            return null;
        return Texture{ .value = ret };
    }

    /// Get device independent resolution and presentation mode for rendering.
    pub fn getLogicalPresentation(
        self: Renderer,
    ) !struct { width: usize, height: usize, presentation_mode: ?LogicalPresentation } {
        var w: c_int = undefined;
        var h: c_int = undefined;
        var presentation_mode: c.SDL_RendererLogicalPresentation = undefined;
        const ret = c.SDL_GetRenderLogicalPresentation(
            self.value,
            &w,
            &h,
            &presentation_mode,
        );
        if (!ret)
            return error.SdlError;
        return .{ .width = @intCast(w), .height = @intCast(h), .presentation_mode = if (presentation_mode == c.SDL_LOGICAL_PRESENTATION_DISABLED) null else @enumFromInt(presentation_mode) };
    }

    /// Get the final presentation rectangle for rendering.
    pub fn getLogicalPresentationRect(
        self: Renderer,
    ) !rect.FRect {
        var presentation_rect: c.SDL_FRect = undefined;
        const ret = c.SDL_GetRenderLogicalPresentationRect(
            self.value,
            &presentation_rect,
        );
        if (!ret)
            return error.SdlError;
        return rect.FRect.fromSdl(presentation_rect);
    }

    /// Get a point in render coordinates when given a point in window coordinates.
    pub fn renderCoordinatesFromWindowCoordinates(
        self: Renderer,
        x: f32,
        y: f32,
    ) !struct { x: f32, y: f32 } {
        var render_x: f32 = undefined;
        var render_y: f32 = undefined;
        const ret = c.SDL_RenderCoordinatesFromWindow(
            self.value,
            @floatCast(x),
            @floatCast(y),
            &render_x,
            &render_y,
        );
        if (!ret)
            return error.SdlError;
        return .{ .x = render_x, .y = render_y };
    }

    /// Get a point in window coordinates when given a point in render coordinates.
    pub fn renderCoordinatesToWindowCoordinates(
        self: Renderer,
        x: f32,
        y: f32,
    ) !struct { x: f32, y: f32 } {
        var window_x: f32 = undefined;
        var window_y: f32 = undefined;
        const ret = c.SDL_RenderCoordinatesToWindow(
            self.value,
            @floatCast(x),
            @floatCast(y),
            &window_x,
            &window_y,
        );
        if (!ret)
            return error.SdlError;
        return .{ .x = window_x, .y = window_y };
    }

    /// Get the drawing area for the current target.
    pub fn getViewport(
        self: Renderer,
    ) !rect.IRect {
<<<<<<< HEAD
        var viewport: C.SDL_Rect = undefined;
        const ret = C.SDL_GetRenderViewport(
=======
        var viewport: c.SDL_Rect = undefined;
        const ret = c.SDL_GetRenderViewport(
>>>>>>> c83e8710
            self.value,
            &viewport,
        );
        if (!ret)
            return error.SdlError;
        return rect.IRect.fromSdl(viewport);
    }

    /// Return whether an explicit rectangle was set as the viewport.
    pub fn viewportSet(
        self: Renderer,
    ) bool {
        const ret = c.SDL_RenderViewportSet(
            self.value,
        );
        return ret;
    }

    /// Get the safe area for rendering within the current viewport.
    pub fn getSafeArea(
        self: Renderer,
    ) !rect.IRect {
        var area: c.SDL_Rect = undefined;
        const ret = c.SDL_GetRenderSafeArea(
            self.value,
            &area,
        );
        if (!ret)
            return error.SdlError;
        return rect.IRect.fromSdl(area);
    }

    // /// Get the clip rectangle for the current target.
    // pub fn getClipRect(
    //     self: Renderer,
    // ) !?rect.IRect {
    //     var clipping: c.SDL_Rect = undefined;
    //     const ret = c.SDL_GetRenderClipRect(
    //         self.value,
    //         &clipping,
    //     );
    //     if (!ret)
    //         return error.SdlError;
    //     if (clipping.empty())
    //         return null;
    //     return rect.IRect.fromSdl(clipping);
    // }

    /// Get whether clipping is enabled on the given renderer.
    pub fn clipEnabled(
        self: Renderer,
    ) bool {
        const ret = c.SDL_RenderClipEnabled(
            self.value,
        );
        return ret;
    }

    /// Get the drawing scale for the current target.
    pub fn getScale(
        self: Renderer,
    ) !struct { x: f32, y: f32 } {
        var x: f32 = undefined;
        var y: f32 = undefined;
        const ret = c.SDL_GetRenderScale(
            self.value,
            &x,
            &y,
        );
        if (!ret)
            return error.SdlError;
        return .{ .x = x, .y = y };
    }

    /// Get the color used for drawing operations (Rect, Line and Clear).
    pub fn getDrawColor(
        self: Renderer,
    ) !pixels.Color {
        var r: u8 = undefined;
        var g: u8 = undefined;
        var b: u8 = undefined;
        var a: u8 = undefined;
        const ret = c.SDL_GetRenderDrawColor(
            self.value,
            &r,
            &g,
            &b,
            &a,
        );
        if (!ret)
            return error.SdlError;
        return .{ .r = r, .g = g, .b = b, .a = a };
    }

    /// Get the color used for drawing operations (Rect, Line and Clear).
    pub fn getDrawColorFloat(
        self: Renderer,
    ) !pixels.FColor {
        var r: f32 = undefined;
        var g: f32 = undefined;
        var b: f32 = undefined;
        var a: f32 = undefined;
        const ret = c.SDL_GetRenderDrawColorFloat(
            self.value,
            &r,
            &g,
            &b,
            &a,
        );
        if (!ret)
            return error.SdlError;
        return .{ .r = r, .g = g, .b = b, .a = a };
    }

    /// Get the color scale used for render operations.
    pub fn getColorScale(
        self: Renderer,
    ) !f32 {
        var scale: f32 = undefined;
        const ret = c.SDL_GetRenderColorScale(
            self.value,
            &scale,
        );
        if (!ret)
            return error.SdlError;
        return scale;
    }

    /// Get the blend mode used for drawing operations.
    pub fn getDrawBlendMode(
        self: Renderer,
    ) !?blend_mode.Mode {
        var mode: c.SDL_BlendMode = undefined;
        const ret = c.SDL_GetRenderDrawBlendMode(
            self.value,
            &mode,
        );
        if (!ret)
            return error.SdlError;
        if (mode == c.SDL_BLENDMODE_NONE)
            return null;
        return .{ .value = mode };
    }

    /// Draw a point on the current rendering target at subpixel precision.
    pub fn renderPoint(
        self: Renderer,
        p1: rect.FPoint,
    ) !void {
        const ret = c.SDL_RenderPoint(
            self.value,
            p1.x,
            p1.y,
        );
        if (!ret)
            return error.SdlError;
    }

    /// Draw multiple points on the current rendering target at subpixel precision.
    pub fn renderPoints(
        self: Renderer,
        points: []const rect.FPoint,
    ) !void {
        const ret = c.SDL_RenderPoints(
            self.value,
            @ptrCast(points.ptr),
            @intCast(points.len),
        );
        if (!ret)
            return error.SdlError;
    }

    /// Draw a line on the current rendering target at subpixel precision.
    pub fn renderLine(
        self: Renderer,
        p1: rect.FPoint,
        p2: rect.FPoint,
    ) !void {
        const ret = c.SDL_RenderLine(
            self.value,
            p1.x,
            p1.y,
            p2.x,
            p2.y,
        );
        if (!ret)
            return error.SdlError;
    }

    /// Draw a series of connected lines on the current rendering target at subpixel precision.
    pub fn renderLines(
        self: Renderer,
        points: []const rect.FPoint,
    ) !void {
        const ret = c.SDL_RenderLines(
            self.value,
            @ptrCast(points.ptr),
            @intCast(points.len),
        );
        if (!ret)
            return error.SdlError;
    }

    /// Draw a rectangle on the current rendering target at subpixel precision.
    pub fn renderRect(
        self: Renderer,
        dst: ?rect.FRect,
    ) !void {
        const dst_sdl: ?c.SDL_FRect = if (dst == null) null else dst.?.toSdl();
        const ret = c.SDL_RenderRect(
            self.value,
            if (dst_sdl == null) null else &(dst_sdl.?),
        );
        if (!ret)
            return error.SdlError;
    }

    /// Draw some number of rectangles on the current rendering target at subpixel precision.
    pub fn renderRects(
        self: Renderer,
        rects: []const rect.FRect,
    ) !void {
        const ret = c.SDL_RenderRects(
            self.value,
            @ptrCast(rects.ptr),
            @intCast(rects.len),
        );
        if (!ret)
            return error.SdlError;
    }

    /// Fill a rectangle on the current rendering target with the drawing color at subpixel precision.
    pub fn renderFillRect(
        self: Renderer,
        dst: ?rect.FRect,
    ) !void {
        const dst_sdl: ?c.SDL_FRect = if (dst == null) null else dst.?.toSdl();
        const ret = c.SDL_RenderFillRect(
            self.value,
            if (dst_sdl == null) null else &(dst_sdl.?),
        );
        if (!ret)
            return error.SdlError;
    }

    /// Fill some number of rectangles on the current rendering target with the drawing color at subpixel precision.
    pub fn renderFillRects(
        self: Renderer,
        rects: []const rect.FRect,
    ) !void {
        const ret = c.SDL_RenderFillRects(
            self.value,
            @ptrCast(rects.ptr),
            @intCast(rects.len),
        );
        if (!ret)
            return error.SdlError;
    }

    /// Copy a portion of the source texture to the current rendering target, with rotation and flipping, at subpixel precision.
    pub fn renderTextureRotated(
        self: Renderer,
        texture: Texture,
        src_rect: ?rect.FRect,
        dst_rect: ?rect.FRect,
        angle: f64,
        center: ?rect.FPoint,
        flip_mode: ?surface.FlipMode,
    ) !void {
        const src_rect_sdl: ?c.SDL_FRect = if (src_rect == null) null else src_rect.?.toSdl();
        const dst_rect_sdl: ?c.SDL_FRect = if (dst_rect == null) null else dst_rect.?.toSdl();
        const center_sdl: ?c.SDL_FPoint = if (center == null) null else center.?.toSdl();
        const ret = c.SDL_RenderTextureRotated(
            self.value,
            texture.value,
            if (src_rect_sdl == null) null else &(src_rect_sdl.?),
            if (dst_rect_sdl == null) null else &(dst_rect_sdl.?),
            @floatCast(angle),
            if (center_sdl == null) null else &(center_sdl.?),
            if (flip_mode) |val| @intFromEnum(val) else c.SDL_FLIP_NONE,
        );
        if (!ret)
            return error.SdlError;
    }

    /// Tile a portion of the texture to the current rendering target at subpixel precision.
    pub fn renderTextureTiled(
        self: Renderer,
        texture: Texture,
        src_rect: ?rect.FRect,
        scale: f32,
        dst_rect: ?rect.FRect,
    ) !void {
        const src_rect_sdl: ?c.SDL_FRect = if (src_rect == null) null else src_rect.?.toSdl();
        const dst_rect_sdl: ?c.SDL_FRect = if (dst_rect == null) null else dst_rect.?.toSdl();
        const ret = c.SDL_RenderTextureTiled(
            self.value,
            texture.value,
            if (src_rect_sdl == null) null else &(src_rect_sdl.?),
            @floatCast(scale),
            if (dst_rect_sdl == null) null else &(dst_rect_sdl.?),
        );
        if (!ret)
            return error.SdlError;
    }

    /// Perform a scaled copy using the 9-grid algorithm to the current rendering target at subpixel precision.
    pub fn renderTexture9Grid(
        self: Renderer,
        texture: Texture,
        src_rect: ?rect.FRect,
        left_width: f32,
        right_width: f32,
        top_height: f32,
        bottom_height: f32,
        scale: f32,
        dst_rect: ?rect.FRect,
    ) !void {
        const src_rect_sdl: ?c.SDL_FRect = if (src_rect == null) null else src_rect.?.toSdl();
        const dst_rect_sdl: ?c.SDL_FRect = if (dst_rect == null) null else dst_rect.?.toSdl();
        const ret = c.SDL_RenderTexture9Grid(
            self.value,
            texture.value,
            if (src_rect_sdl == null) null else &(src_rect_sdl.?),
            @floatCast(left_width),
            @floatCast(right_width),
            @floatCast(top_height),
            @floatCast(bottom_height),
            @floatCast(scale),
            if (dst_rect_sdl == null) null else &(dst_rect_sdl.?),
        );
        if (!ret)
            return error.SdlError;
    }

    // /// Render a list of triangles, optionally using a texture and indices into the vertex arrays Color and alpha modulation is done per vertex.
    // pub fn renderGeometry(
    //     self: Renderer,
    //     texture: ?Texture,
    //     vertices: [*]const Vertex,
    //     num_vertices: usize,
    //     indices: ?[*]const c_int,
    //     num_indices: usize,
    // ) !void {
    //     const ret = c.SDL_RenderGeometry(
    //         self.value,
    //         if (texture) |texture_val| texture_val.value else null,
    //         vertices,
    //         @intCast(num_vertices),
    //         if (indices) |val| val else null,
    //         @intCast(num_indices),
    //     );
    //     if (!ret)
    //         return error.SdlError;
    // }

    /// Render a list of triangles, optionally using a texture and indices into the vertex arrays Color and alpha modulation is done per vertex.
    pub fn renderGeometryRaw(
        self: Renderer,
        texture: ?Texture,
        xy_positions: [*]const f32,
        xy_positions_stride: usize,
        colors: [*]const pixels.FColor,
        colors_stride: usize,
        uv_coords: [*]const f32,
        uv_coords_stride: usize,
        num_vertices: usize,
        indices: ?*const anyopaque,
        num_indices: usize,
        bytes_per_index: usize,
    ) !void {
        const ret = c.SDL_RenderGeometryRaw(
            self.value,
            if (texture) |texture_val| texture_val.value else null,
            xy_positions,
            @intCast(xy_positions_stride),
            colors,
            @intCast(colors_stride),
            uv_coords,
            @intCast(uv_coords_stride),
            @intCast(num_vertices),
            indices,
            @intCast(num_indices),
            @intCast(bytes_per_index),
        );
        if (!ret)
            return error.SdlError;
    }

    /// Read pixels from the current rendering target.
    pub fn readPixels(
        self: Renderer,
        capture_area: ?rect.IRect,
    ) !surface.Surface {
        const capture_area_sdl: ?c.SDL_Rect = if (capture_area == null) null else capture_area.?.toSdl();
        const ret = c.SDL_RenderReadPixels(
            self.value,
            if (capture_area_sdl == null) null else &(capture_area_sdl.?),
        );
        if (ret == null)
            return error.SdlError;
        return surface.Surface{ .value = ret };
    }

    /// Get the CAMetalLayer associated with the given Metal renderer.
    pub fn getMetalLayer(
        self: Renderer,
    ) ?*anyopaque {
        const ret = c.SDL_GetRenderMetalLayer(
            self.value,
        );
        return ret;
    }

    /// Get the Metal command encoder for the current frame.
    pub fn getMetalCommandEncoder(
        self: Renderer,
    ) ?*anyopaque {
        const ret = c.SDL_GetRenderMetalCommandEncoder(
            self.value,
        );
        return ret;
    }

    // /// Get VSync of the given renderer.
    // pub fn getVSync(
    //     self: Renderer,
    // ) !?VSync {
    //     var vsync: c_int = undefined;
    //     const ret = c.SDL_GetRenderVSync(self.value, &vsync);
    //     if (!ret)
    //         return error.SdlError;
    //     return VSync.fromSdl(vsync);
    // }

};

/// How the logical size is mapped to the output.
///
/// ## Version
/// This enum is available since SDL 3.2.0.
pub const LogicalPresentation = enum(c_uint) {
    /// The rendered content is stretched to the output resolution.
    stretch = c.SDL_LOGICAL_PRESENTATION_STRETCH,
    /// The rendered content is fit to the largest dimension and the other dimension is letterboxed with black bars.
    letter_box = c.SDL_LOGICAL_PRESENTATION_LETTERBOX,
    /// The rendered content is fit to the smallest dimension and the other dimension extends beyond the output bounds.
    overscan = c.SDL_LOGICAL_PRESENTATION_OVERSCAN,
    /// The rendered content is scaled up by integer multiples to fit the output resolution.
    integer_scale = c.SDL_LOGICAL_PRESENTATION_INTEGER_SCALE,

    /// Convert from an SDL.
    pub fn fromSdl(value: c.SDL_RendererLogicalPresentation) ?LogicalPresentation {
        if (value == c.SDL_LOGICAL_PRESENTATION_DISABLED)
            return null;
        return @enumFromInt(value);
    }

    /// Convert to an SDL value.
    pub fn toSdl(self: ?LogicalPresentation) c.SDL_RendererLogicalPresentation {
        if (self) |val|
            return @intFromEnum(val);
        return c.SDL_LOGICAL_PRESENTATION_DISABLED;
    }
};

/// An efficient driver-specific representation of pixel data.
///
/// ## Remarks
/// Note that the reference count will be `1` when initialized, and decremented on each call to `render.Texture.deinit()`.
/// An application is free to increment the reference count when an additional uses is added, just be sure it has a corresponding deinit call.
///
/// ## Version
/// This struct is available since SDL 3.2.0.
pub const Texture = struct {
    value: *c.SDL_Texture,

    /// Destroy the specified texture.
    ///
    /// ## Function Parameters
    /// * `self`: The texture to destroy.
    ///
    /// ## Remarks
    /// Passing an otherwise invalid texture will set the SDL error message to "Invalid texture".
    ///
    /// This will decrement the reference count of the texture, and only destroy it if the reference count is at 1.
    ///
    /// ## Thread Safety
    /// This function should only be called on the main thread.
    ///
    /// ## Version
    /// This function is available since SDL 3.2.0.
    pub fn deinit(
        self: Texture,
    ) void {
        c.SDL_DestroyTexture(self.value);
    }

    /// Get the format of the texture.
    ///
    /// ## Function Parameters
    /// * `self`: The texture.
    ///
    /// ## Return Value
    /// The format of the texture.
    ///
    /// ## Version
    /// This function is provided by zig-sdl3.
    pub fn getFormat(
        self: Texture,
    ) ?pixels.Format {
        return pixels.Format.fromSdl(self.value.format);
    }

    /// Get the height of the texture.
    ///
    /// ## Function Parameters
    /// * `self`: The texture.
    ///
    /// ## Return Value
    /// The height of the texture.
    ///
    /// ## Version
    /// This function is provided by zig-sdl3.
    pub fn getHeight(
        self: Texture,
    ) usize {
        return @intCast(self.value.h);
    }

    /// Get the reference count of the texture.
    ///
    /// ## Function Parameters
    /// * `self`: The texture.
    ///
    /// ## Return Value
    /// The reference count of the texture.
    ///
    /// ## Version
    /// This function is provided by zig-sdl3.
    pub fn getRefCount(
        self: Texture,
    ) usize {
        return @intCast(self.value.refcount);
    }

    /// Get the width of the texture.
    ///
    /// ## Function Parameters
    /// * `self`: The texture.
    ///
    /// ## Return Value
    /// The width of the texture.
    ///
    /// ## Version
    /// This function is provided by zig-sdl3.
    pub fn getWidth(
        self: Texture,
    ) usize {
        return @intCast(self.value.w);
    }

    /// Increment the ref count of the texture.
    ///
    /// ## Function Parameters
    /// * `self`: The texture.
    ///
    /// ## Remarks
    /// All calls to this function must be matched with `render.Texture.deinit()`.
    ///
    /// ## Thread Safety
    /// This function is not thread safe.
    ///
    /// ## Version
    /// This function is provided by zig-sdl3.
    pub fn incrementRefCount(
        self: Texture,
    ) void {
        self.value.refcount += 1;
    }

    /// Create a texture for a rendering context.
    ///
    /// ## Function Parameters
    /// * `renderer`: The rendering context.
    /// * `format`: Pixel format of the texture.
    /// * `access`: Access method for the texture.
    /// * `width`: The width of the texture in pixels.
    /// * `height`: The height of the texture in pixels.
    ///
    /// ## Return Value
    /// Returns the created texture.
    ///
    /// ## Remarks
    /// The contents of a texture when first created are not defined.
    ///
    /// ## Thread Safety
    /// This function should only be called on the main thread.
    ///
    /// ## Version
    /// This function is available since SDL 3.2.0.
    ///
    /// ## Code Examples
    /// TODO!!!
    pub fn init(
        renderer: Renderer,
        format: pixels.Format,
        access: TextureAccess,
        width: usize,
        height: usize,
    ) !Texture {
        return .{ .value = try errors.wrapNull(*c.SDL_Texture, c.SDL_CreateTexture(
            renderer.value,
            pixels.Format.toSdl(format),
            @intFromEnum(access),
            @intCast(width),
            @intCast(height),
        )) };
    }

    /// Lock a portion of the texture for write-only pixel access.
    ///
    /// ## Function Parameters
    /// * `self`: The texture to update.
    /// * `update_area`: The rectangle representing the area to lock for access, or `null` to lock the entire texture.
    ///
    /// ## Return Value
    /// Returns a pointer to the raw pixel data along with the pitch.
    /// The pitch is the length of one row in bytes.
    ///
    /// ## Remarks
    /// The texture must be created to allow streaming access in its `render.AccessMode`.
    /// As an optimization, the pixels made available for editing don't necessarily contain the old texture data.
    /// This is a write-only operation, and if you need to keep a copy of the texture data you should do that at the application level.
    ///
    /// You must use `render.Texture.unlock()` to unlock the pixels and apply any changes.
    ///
    /// ## Thread Safety
    /// This function should only be called on the main thread.
    ///
    /// ## Version
    /// This function is available since SDL 3.2.0.
    pub fn lock(
        self: Texture,
        update_area: ?rect.IRect,
    ) !struct { pixels: [*]u8, pitch: usize } {
        const update_area_sdl: c.SDL_Rect = if (update_area) |val| val.toSdl() else undefined;
        var data: ?*anyopaque = undefined;
        var pitch: c_int = undefined;
        const ret = c.SDL_LockTexture(
            self.value,
            if (update_area != null) &update_area_sdl else null,
            &data,
            &pitch,
        );
        try errors.wrapCallBool(ret);
        return .{ .pixels = @ptrCast(@alignCast(data)), .pitch = @intCast(pitch) };
    }

    /// Lock a portion of the texture for write-only pixel access, and expose it as a SDL surface.
    ///
    /// ## Function Parameters
    /// * `self`: The texture to update.
    /// * `update_area`: The rectangle representing the area to lock for access, or `null` to lock the entire texture.
    ///
    /// ## Return Value
    /// Returns an SDL surface of size `update_area`.
    /// Don't assume any specific pixel content.
    ///
    /// ## Remarks
    /// Besides providing a surface instead of raw pixel data, this function operates like `render.Texture.lock()`.
    ///
    /// As an optimization, the pixels made available for editing don't necessarily contain the old texture data.
    /// This is a write-only operation, and if you need to keep a copy of the texture data you should do that at the application level.
    ///
    /// You must use `render.Texture.unlock()` to unlock the pixels and apply any changes.
    ///
    /// The returned surface is freed internally after calling `render.Texture.unlock()` or `render.Texture.deinit()`.
    /// The caller should not free it.
    ///
    /// ## Thread Safety
    /// This function should only be called on the main thread.
    ///
    /// ## Version
    /// This function is available since SDL 3.2.0.
    pub fn lockToSurface(
        self: Texture,
        update_area: ?rect.IRect,
    ) !surface.Surface {
        const update_area_sdl: c.SDL_Rect = if (update_area) |val| val.toSdl() else undefined;
        var data: [*c]c.SDL_Surface = undefined;
        const ret = c.SDL_LockTextureToSurface(
            self.value,
            if (update_area != null) &update_area_sdl else null,
            &data,
        );
        try errors.wrapCallBool(ret);
        return .{ .value = data };
    }

    /// Set an additional alpha value multiplied into render copy operations.
    ///
    /// ## Function Parameters
    /// * `self`: The texture to update.
    /// * `alpha`: The source alpha value multiplied into copy operations.
    ///
    /// ## Remarks
    /// When this texture is rendered, during the copy operation the source alpha value is modulated by this alpha value according to the following formula:
    /// `srcC = srcA * (alpha / 255)`
    ///
    /// Alpha modulation is not always supported by the renderer; it will error if alpha modulation is not supported.
    ///
    /// ## Thread Safety
    /// This function should only be called on the main thread.
    ///
    /// ## Version
    /// This function is available since SDL 3.2.0.
    pub fn setAlphaMod(
        self: Texture,
        alpha: u8,
    ) !void {
        const ret = c.SDL_SetTextureAlphaMod(
            self.value,
            alpha,
        );
        return errors.wrapCallBool(ret);
    }

    /// Set an additional alpha value multiplied into render copy operations.
    ///
    /// ## Function Parameters
    /// * `self`: The texture to update.
    /// * `alpha`: The source alpha value multiplied into copy operations.
    ///
    /// ## Remarks
    /// When this texture is rendered, during the copy operation the source alpha value is modulated by this alpha value according to the following formula:
    /// `srcC = srcA * alpha`
    ///
    /// Alpha modulation is not always supported by the renderer; it will error if alpha modulation is not supported.
    ///
    /// ## Thread Safety
    /// This function should only be called on the main thread.
    ///
    /// ## Version
    /// This function is available since SDL 3.2.0.
    pub fn setAlphaModFloat(
        self: Texture,
        alpha: f32,
    ) !void {
        const ret = c.SDL_SetTextureAlphaModFloat(
            self.value,
            alpha,
        );
        return errors.wrapCallBool(ret);
    }

    /// Set the blend mode for a texture, used by `renderer.renderTexture`.
    ///
    /// ## Function Parameters
    /// * `self`: The texture to update.
    /// * `blend_mode`: The blend mode to use for texture blending.
    ///
    /// ## Remarks
    /// If the blend mode is not supported, the closest supported mode is chosen and this function returns an error.
    ///
    /// ## Thread Safety
    /// This function should only be called on the main thread.
    ///
    /// ## Version
    /// This function is available since SDL 3.2.0.
    pub fn setBlendMode(
        self: Texture,
        mode: blend_mode.Mode,
    ) !void {
        const ret = c.SDL_SetTextureBlendMode(
            self.value,
            mode.value,
        );
        return errors.wrapCallBool(ret);
    }

    /// Set an additional color value multiplied into render copy operations.
    ///
    /// ## Function Parameters
    /// * `self`: The texture to update.
    /// * `r`: The red color value multiplied into copy operations.
    /// * `g`: The green color value multiplied into copy operations.
    /// * `b`: The blue color value multiplied into copy operations.
    ///
    /// ## Remarks
    /// When this texture is rendered, during the copy operation each source color channel is modulated by the appropriate color value according to the following formula:
    /// `srcC = srcC * (color / 255)`
    ///
    /// Color modulation is not always supported by the renderer; it will error if color modulation is not supported.
    ///
    /// ## Thread Safety
    /// This function should only be called on the main thread.
    ///
    /// ## Version
    /// This function is available since SDL 3.2.0.
    pub fn setColorMod(
        self: Texture,
        r: u8,
        g: u8,
        b: u8,
    ) !void {
        const ret = c.SDL_SetTextureColorMod(
            self.value,
            r,
            g,
            b,
        );
        return errors.wrapCallBool(ret);
    }

    /// Set an additional color value multiplied into render copy operations.
    ///
    /// ## Function Parameters
    /// * `self`: The texture to update.
    /// * `r`: The red color value multiplied into copy operations.
    /// * `g`: The green color value multiplied into copy operations.
    /// * `b`: The blue color value multiplied into copy operations.
    ///
    /// ## Remarks
    /// When this texture is rendered, during the copy operation each source color channel is modulated by the appropriate color value according to the following formula:
    /// `srcC = srcC * color`
    ///
    /// Color modulation is not always supported by the renderer; it will error if color modulation is not supported.
    ///
    /// ## Thread Safety
    /// This function should only be called on the main thread.
    ///
    /// ## Version
    /// This function is available since SDL 3.2.0.
    pub fn setColorModFloat(
        self: Texture,
        r: f32,
        g: f32,
        b: f32,
    ) !void {
        const ret = c.SDL_SetTextureColorModFloat(
            self.value,
            r,
            g,
            b,
        );
        return errors.wrapCallBool(ret);
    }

    /// Set the scale mode used for texture scale operations.
    ///
    /// ## Function Parameters
    /// * `self`: The texture to update.
    /// * `mode`: The mode to use for texture scaling.
    ///
    /// ## Remarks
    /// The default texture scale mode is `surface.ScaleMode.linear`.
    ///
    /// If the scale mode is not supported, the closest supported mode is chosen.
    ///
    /// ## Thread Safety
    /// This function should only be called on the main thread.
    ///
    /// ## Version
    /// This function is available since SDL 3.2.0.
    pub fn setScaleMode(
        self: Texture,
        mode: surface.ScaleMode,
    ) !void {
        const ret = c.SDL_SetTextureScaleMode(
            self.value,
            @intCast(@intFromEnum(mode)),
        );
        return errors.wrapCallBool(ret);
    }

    /// Unlock a texture, uploading the changes to video memory, if needed.
    ///
    /// ## Function Parameters
    /// * `self`: The locked texture.
    ///
    /// ## Remarks
    /// Warning: Please note that `render.Texture.lock()` is intended to be write-only; it will not guarantee the previous contents of the texture will be provided.
    /// You must fully initialize any area of a texture that you lock before unlocking it, as the pixels might otherwise be uninitialized memory.
    ///
    /// Which is to say: locking and immediately unlocking a texture can result in corrupted textures, depending on the renderer in use.
    ///
    /// ## Thread Safety
    /// This function should only be called on the main thread.
    ///
    /// ## Version
    /// This function is available since SDL 3.2.0.
    pub fn unlock(
        self: Texture,
    ) void {
        c.SDL_UnlockTexture(
            self.value,
        );
    }

    /// Update the given texture rectangle with new pixel data.
    ///
    /// ## Function Parameters
    /// * `self`: The texture to update.
    /// * `update_area`: The rectangle of pixels to update, or `null` to update the entire texture.
    /// * `data`: The raw pixel data in the format of the texture.
    /// * `pitch`: The number of bytes in a row of pixel data, including padding between lines.
    ///
    /// ## Remarks
    /// The pixel data must be in the pixel format of the texture, which can be queried using the `format` property.
    ///
    /// This is a fairly slow function, intended for use with static textures that do not change often.
    ///
    /// If the texture is intended to be updated often, it is preferred to create the texture as streaming and use the locking functions referenced below.
    /// While this function will work with streaming textures, for optimization reasons you may not get the pixels back if you lock the texture afterward.
    ///
    /// ## Thread Safety
    /// This function should only be called on the main thread.
    ///
    /// ## Version
    /// This function is available since SDL 3.2.0.
    pub fn update(
        self: Texture,
        update_area: ?rect.IRect,
        data: [*]const u8,
        pitch: usize,
    ) !void {
        const update_area_sdl: c.SDL_Rect = if (update_area) |val| val.toSdl() else undefined;
        const ret = c.SDL_UpdateTexture(
            self.value,
            if (update_area != null) &update_area_sdl else null,
            data,
            @intCast(pitch),
        );
        return errors.wrapCallBool(ret);
    }

    /// Update a rectangle within a planar NV12 or NV21 texture with new pixels.
    ///
    /// ## Function Parameters
    /// * `self`: The texture to update.
    /// * `update_area`: The rectangle of pixels to update, or `null` to update the entire texture.
    /// * `y_data`: The raw pixel data for the Y plane.
    /// * `y_pitch`: The number of bytes between rows of pixel data for the Y plane.
    /// * `uv_data`: The raw pixel data for the UV plane.
    /// * `uv_pitch`: The number of bytes between rows of pixel data for the UV plane.
    ///
    /// ## Remarks
    /// You can use `render.Texture.update()` as long as your pixel data is a contiguous block of NV12/21 planes in the proper order,
    /// but this function is available if your pixel data is not contiguous.
    ///
    /// ## Thread Safety
    /// This function should only be called on the main thread.
    ///
    /// ## Version
    /// This function is available since SDL 3.2.0.
    pub fn updateNV(
        self: Texture,
        update_area: ?rect.IRect,
        y_data: [*]const u8,
        y_pitch: usize,
        uv_data: [*]const u8,
        uv_pitch: usize,
    ) !void {
        const update_area_sdl: c.SDL_Rect = if (update_area) |val| val.toSdl() else undefined;
        const ret = c.SDL_UpdateNVTexture(
            self.value,
            if (update_area != null) &update_area_sdl else null,
            y_data,
            @intCast(y_pitch),
            uv_data,
            @intCast(uv_pitch),
        );
        return errors.wrapCallBool(ret);
    }

    /// Update a rectangle within a planar YV12 or IYUV texture with new pixel data.
    ///
    /// ## Function Parameters
    /// * `self`: The texture to update.
    /// * `update_area`: The rectangle of pixels to update, or `null` to update the entire texture.
    /// * `y_data`: The raw pixel data for the Y plane.
    /// * `y_pitch`: The number of bytes between rows of pixel data for the Y plane.
    /// * `u_data`: The raw pixel data for the U plane.
    /// * `u_pitch`: The number of bytes between rows of pixel data for the U plane.
    /// * `v_data`: The raw pixel data for the V plane.
    /// * `v_pitch`: The number of bytes between rows of pixel data for the V plane.
    ///
    /// ## Remarks
    /// You can use `render.Texture.update()` as long as your pixel data is a contiguous block of Y and U/V planes in the proper order,
    /// but this function is available if your pixel data is not contiguous.
    ///
    /// ## Thread Safety
    /// This function should only be called on the main thread.
    ///
    /// ## Version
    /// This function is available since SDL 3.2.0.
    pub fn updateYUV(
        self: Texture,
        update_area: ?rect.IRect,
        y_data: [*]const u8,
        y_pitch: usize,
        u_data: [*]const u8,
        u_pitch: usize,
        v_data: [*]const u8,
        v_pitch: usize,
    ) !void {
        const update_area_sdl: c.SDL_Rect = if (update_area) |val| val.toSdl() else undefined;
        const ret = c.SDL_UpdateYUVTexture(
            self.value,
            if (update_area != null) &update_area_sdl else null,
            y_data,
            @intCast(y_pitch),
            u_data,
            @intCast(u_pitch),
            v_data,
            @intCast(v_pitch),
        );
        return errors.wrapCallBool(ret);
    }

    /// Get the properties associated with a texture.
    pub fn getProperties(
        self: Texture,
    ) !properties.Group {
        const ret = c.SDL_GetTextureProperties(
            self.value,
        );
        if (ret == 0)
            return error.SdlError;
        return properties.Group{ .value = ret };
    }

    /// Get the renderer that created an SDL_Texture.
    pub fn getRenderer(
        self: Texture,
    ) !Renderer {
        const ret = c.SDL_GetRendererFromTexture(
            self.value,
        );
        if (ret == null)
            return error.SdlError;
        return Renderer{ .value = ret.? };
    }

    /// Get the size of a texture, as floating point values.
    pub fn getSize(
        self: Texture,
    ) !struct { width: f32, height: f32 } {
        var w: f32 = undefined;
        var h: f32 = undefined;
        const ret = c.SDL_GetTextureSize(
            self.value,
            &w,
            &h,
        );
        if (!ret)
            return error.SdlError;
        return .{ .width = @floatCast(w), .height = @floatCast(h) };
    }

    /// Get the additional color value multiplied into render copy operations.
    pub fn getColorMod(
        self: Texture,
    ) !struct { r: u8, g: u8, b: u8 } {
        var r: u8 = undefined;
        var g: u8 = undefined;
        var b: u8 = undefined;
        const ret = c.SDL_GetTextureColorMod(
            self.value,
            &r,
            &g,
            &b,
        );
        if (!ret)
            return error.SdlError;
        return .{ .r = r, .g = g, .b = b };
    }

    /// Get the additional color value multiplied into render copy operations.
    pub fn getColorModFloat(
        self: Texture,
    ) !struct { r: f32, g: f32, b: f32 } {
        var r: f32 = undefined;
        var g: f32 = undefined;
        var b: f32 = undefined;
        const ret = c.SDL_GetTextureColorModFloat(
            self.value,
            &r,
            &g,
            &b,
        );
        if (!ret)
            return error.SdlError;
        return .{ .r = r, .g = g, .b = b };
    }

    /// Get the additional alpha value multiplied into render copy operations.
    pub fn getAlphaMod(
        self: Texture,
    ) !u8 {
        var alpha: u8 = undefined;
        const ret = c.SDL_GetTextureAlphaMod(
            self.value,
            &alpha,
        );
        if (!ret)
            return error.SdlError;
        return alpha;
    }

    /// Get the additional alpha value multiplied into render copy operations.
    pub fn getAlphaModFloat(
        self: Texture,
    ) !f32 {
        var alpha: f32 = undefined;
        const ret = c.SDL_GetTextureAlphaModFloat(
            self.value,
            &alpha,
        );
        if (!ret)
            return error.SdlError;
        return alpha;
    }

    /// Get the blend mode used for texture copy operations.
    pub fn getBlendMode(
        self: Texture,
    ) !?blend_mode.Mode {
        var mode: c.SDL_BlendMode = undefined;
        const ret = c.SDL_GetTextureBlendMode(
            self.value,
            &mode,
        );
        if (!ret)
            return error.SdlError;
        if (mode == c.SDL_BLENDMODE_INVALID)
            return null;
        return .{ .value = mode };
    }

    /// Get the scale mode used for texture scale operations.
    pub fn getScaleMode(
        self: Texture,
    ) !surface.ScaleMode {
        var mode: c.SDL_ScaleMode = undefined;
        const ret = c.SDL_GetTextureScaleMode(
            self.value,
            &mode,
        );
        if (!ret)
            return error.SdlError;
        return @enumFromInt(mode);
    }
};

/// The access pattern allowed for a texture.
///
/// ## Version
/// This enum is available since SDL 3.2.0.
pub const TextureAccess = enum(c_uint) {
    /// Changes rarely, not lockable.
    static = c.SDL_TEXTUREACCESS_STATIC,
    /// Changes frequently, lockable.
    streaming = c.SDL_TEXTUREACCESS_STREAMING,
    /// Texture can be used as a render target.
    target = c.SDL_TEXTUREACCESS_TARGET,
};

// Texture address mode in SDL 3.4.0.

/// Vertex structure.
///
/// ## Version
/// This struct is available since SDL 3.2.0.
pub const Vertex = extern struct {
    /// Position in SDL renderer coordinates.
    position: rect.FPoint,
    /// Vertex color.
    color: pixels.FColor,
    /// Normalized texture coordinates, if needed.
    tex_coord: rect.FPoint,

    // Size tests.
    comptime {
        errors.assertStructsEqual(c.SDL_Vertex, Vertex);
    }
};

// Render tests.
test "Render" {
    std.testing.refAllDeclsRecursive(@This());
}<|MERGE_RESOLUTION|>--- conflicted
+++ resolved
@@ -970,13 +970,8 @@
     pub fn getViewport(
         self: Renderer,
     ) !rect.IRect {
-<<<<<<< HEAD
-        var viewport: C.SDL_Rect = undefined;
-        const ret = C.SDL_GetRenderViewport(
-=======
         var viewport: c.SDL_Rect = undefined;
         const ret = c.SDL_GetRenderViewport(
->>>>>>> c83e8710
             self.value,
             &viewport,
         );
